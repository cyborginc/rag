services:

  # Main orchestrator server which stiches together all calls to different services to fulfill the user request
  rag-server:
    container_name: rag-server
    image: nvcr.io/nvidia/blueprint/rag-server:${TAG:-2.3.0}
    build:
      # Set context to repo's root directory
      context: ../../
      dockerfile: src/nvidia_rag/rag_server/Dockerfile
    # start the server on port 8081 with 8 workers for improved latency on concurrent requests.
    command: --port 8081 --host 0.0.0.0 --workers 8
    volumes:
      # Mount the prompt.yaml file to the container, path should be absolute
      - ${PROMPT_CONFIG_FILE}:${PROMPT_CONFIG_FILE}
    # Common customizations to the pipeline can be controlled using env variables
    environment:
      # Path to example directory relative to root
      EXAMPLE_PATH: './nvidia_rag/rag_server'

      # Absolute path to custom prompt.yaml file
      PROMPT_CONFIG_FILE: ${PROMPT_CONFIG_FILE:-/prompt.yaml}

      ##===MINIO specific configurations which is used to store the multimodal base64 content===
      MINIO_ENDPOINT: "minio:9010"
      MINIO_ACCESSKEY: "minioadmin"
      MINIO_SECRETKEY: "minioadmin"

      ##===Vector DB specific configurations===
      # URL on which vectorstore is hosted
      # For custom operators, point to your service (e.g., http://your-custom-vdb:1234)
<<<<<<< HEAD
      APP_VECTORSTORE_URL: ${APP_VECTORSTORE_URL:-http://cyborgdb:8000}
      # Type of vectordb used to store embedding. Supported built-ins: "milvus", "elasticsearch".
      # You can also provide your custom value (e.g., "your_custom_vdb") when you register it in `_get_vdb_op`.
      APP_VECTORSTORE_NAME: ${APP_VECTORSTORE_NAME:-"cyborgdb"}
      # CyborgDB API key for authentication
      APP_VECTORSTORE_APIKEY: ${CYBORGDB_API_KEY:-}
      # Vectorstore 32-byte index key for encrypting/decrypting the vectors at rest
      APP_VECTORSTORE_INDEXKEY: ${APP_VECTORSTORE_INDEXKEY:-}
=======
      APP_VECTORSTORE_URL: ${APP_VECTORSTORE_URL:-http://milvus:19530}
      # Type of vectordb used to store embedding. Supported built-ins: "milvus", "elasticsearch".
      # You can also provide your custom value (e.g., "your_custom_vdb") when you register it in `_get_vdb_op`.
      APP_VECTORSTORE_NAME: ${APP_VECTORSTORE_NAME:-"milvus"}
>>>>>>> ba87c086
      # Type of index to be used for vectorstore
      APP_VECTORSTORE_INDEXTYPE: ${APP_VECTORSTORE_INDEXTYPE:-"GPU_CAGRA"}
      # Type of vectordb search to be used
      APP_VECTORSTORE_SEARCHTYPE: ${APP_VECTORSTORE_SEARCHTYPE:-"dense"} # Can be dense or hybrid
      # Boolean to control GPU search for milvus vectorstore specific to rag-server
      APP_VECTORSTORE_ENABLEGPUSEARCH: ${APP_VECTORSTORE_ENABLEGPUSEARCH:-True}
      # ef: Parameter controlling query time/accuracy trade-off. Higher ef leads to more accurate but slower search.
      APP_VECTORSTORE_EF: ${APP_VECTORSTORE_EF:-100} # Must be greater or equal to VECTOR_DB_TOPK
      # vectorstore collection name to store embeddings
      COLLECTION_NAME: ${COLLECTION_NAME:-multimodal_data}
      APP_RETRIEVER_SCORETHRESHOLD: 0.25
      # Top K from vector DB, which goes as input to reranker model if enabled, else goes to LLM prompt
      VECTOR_DB_TOPK: ${VECTOR_DB_TOPK:-100}

      ##===LLM Model specific configurations===
<<<<<<< HEAD
      APP_LLM_MODELNAME: ${APP_LLM_MODELNAME:-"nvidia/llama-3-3-nemotron-super-49b-v1-5"}
=======
      APP_LLM_MODELNAME: ${APP_LLM_MODELNAME:-"nvidia/llama-3.3-nemotron-super-49b-v1.5"}
>>>>>>> ba87c086
      # url on which llm model is hosted. If "", Nvidia hosted API is used
      APP_LLM_SERVERURL: ${APP_LLM_SERVERURL-"nim-llm:8000"}
      # LLM model parameters
      LLM_MAX_TOKENS: ${LLM_MAX_TOKENS:-32768}
      LLM_TEMPERATURE: ${LLM_TEMPERATURE:-0}
      LLM_TOP_P: ${LLM_TOP_P:-1.0}

      ##===Query Rewriter Model specific configurations===
<<<<<<< HEAD
      APP_QUERYREWRITER_MODELNAME: ${APP_QUERYREWRITER_MODELNAME:-"nvidia/llama-3-3-nemotron-super-49b-v1-5"}
=======
      APP_QUERYREWRITER_MODELNAME: ${APP_QUERYREWRITER_MODELNAME:-"nvidia/llama-3.3-nemotron-super-49b-v1.5"}
>>>>>>> ba87c086
      # url on which query rewriter model is hosted. If "", Nvidia hosted API is used
      APP_QUERYREWRITER_SERVERURL: ${APP_QUERYREWRITER_SERVERURL-"nim-llm:8000"}

      ##===Filter Expression Generator Model specific configurations===
<<<<<<< HEAD
      APP_FILTEREXPRESSIONGENERATOR_MODELNAME: ${APP_FILTEREXPRESSIONGENERATOR_MODELNAME:-"nvidia/llama-3-3-nemotron-super-49b-v1-5"}
=======
      APP_FILTEREXPRESSIONGENERATOR_MODELNAME: ${APP_FILTEREXPRESSIONGENERATOR_MODELNAME:-"nvidia/llama-3.3-nemotron-super-49b-v1.5"}
>>>>>>> ba87c086
      # url on which filter expression generator model is hosted. If "", Nvidia hosted API is used
      APP_FILTEREXPRESSIONGENERATOR_SERVERURL: ${APP_FILTEREXPRESSIONGENERATOR_SERVERURL-"nim-llm:8000"}
      # enable filter expression generator for natural language to filter expression conversion
      ENABLE_FILTER_GENERATOR: ${ENABLE_FILTER_GENERATOR:-False}

      ##===Embedding Model specific configurations===
      # url on which embedding model is hosted. If "", Nvidia hosted API is used
      APP_EMBEDDINGS_SERVERURL: ${APP_EMBEDDINGS_SERVERURL-"nemoretriever-embedding-ms:8000"}
      APP_EMBEDDINGS_MODELNAME: ${APP_EMBEDDINGS_MODELNAME:-nvidia/llama-3.2-nv-embedqa-1b-v2}
      # For VLM Embedding Model (Nemoretriever-1b-vlm-embed-v1)
      # APP_EMBEDDINGS_SERVERURL: ${APP_EMBEDDINGS_SERVERURL-"nemoretriever-vlm-embedding-ms:8000"}
      # APP_EMBEDDINGS_MODELNAME: ${APP_EMBEDDINGS_MODELNAME:-nvidia/llama-3.2-nemoretriever-1b-vlm-embed-v1}

      ##===Reranking Model specific configurations===
      # url on which ranking model is hosted. If "", Nvidia hosted API is used
      APP_RANKING_SERVERURL: ${APP_RANKING_SERVERURL-"nemoretriever-ranking-ms:8000"}
      APP_RANKING_MODELNAME: ${APP_RANKING_MODELNAME:-"nvidia/llama-3.2-nv-rerankqa-1b-v2"}
      ENABLE_RERANKER: ${ENABLE_RERANKER:-True}
      # Default confidence threshold for filtering documents by reranker relevance scores (0.0 to 1.0)
      RERANKER_CONFIDENCE_THRESHOLD: ${RERANKER_CONFIDENCE_THRESHOLD:-0.0}

      ##===VLM Model specific configurations===
      ENABLE_VLM_INFERENCE: ${ENABLE_VLM_INFERENCE:-false}
      # Reasoning gate on VLM response: off by default; enable to mitigate incorrect VLM outputs
      ENABLE_VLM_RESPONSE_REASONING: ${ENABLE_VLM_RESPONSE_REASONING:-false}
      # Max images sent to VLM per request (query + context)
      APP_VLM_MAX_TOTAL_IMAGES: ${APP_VLM_MAX_TOTAL_IMAGES:-4}
      # Max number of query images to include in VLM input
      APP_VLM_MAX_QUERY_IMAGES: ${APP_VLM_MAX_QUERY_IMAGES:-1}
      # Max number of context images to include in VLM input
      APP_VLM_MAX_CONTEXT_IMAGES: ${APP_VLM_MAX_CONTEXT_IMAGES:-1}
      # Use VLM only for final response generation
<<<<<<< HEAD
      APP_VLM_RESPONSE_AS_FINAL_ANSWER: ${APP_VLM_RESPONSE_AS_FINAL_ANSWER:-true}
=======
      APP_VLM_RESPONSE_AS_FINAL_ANSWER: ${APP_VLM_RESPONSE_AS_FINAL_ANSWER:-false}
>>>>>>> ba87c086
      # VLM server URL
      APP_VLM_SERVERURL: ${APP_VLM_SERVERURL-"http://vlm-ms:8000/v1"}
      # VLM model name
      APP_VLM_MODELNAME: ${APP_VLM_MODELNAME:-"nvidia/llama-3.1-nemotron-nano-vl-8b-v1"}

      NVIDIA_API_KEY: ${NGC_API_KEY:?"NGC_API_KEY is required"}

      # Number of document chunks to insert in LLM prompt, used only when ENABLE_RERANKER is set to True
      APP_RETRIEVER_TOPK: ${APP_RETRIEVER_TOPK:-10}

      # Log level for server, supported level NOTSET, DEBUG, INFO, WARN, ERROR, CRITICAL
      LOGLEVEL: ${LOGLEVEL:-INFO}

      # enable query rewriting for multiturn conversation in the rag chain.
      # This will improve accuracy of the retrieiver pipeline but increase latency due to an additional LLM call
      ENABLE_QUERYREWRITER: ${ENABLE_QUERYREWRITER:-False}

      # Choose whether to enable citations in the response
      ENABLE_CITATIONS: ${ENABLE_CITATIONS:-True}

      # Choose whether to enable/disable guardrails
      ENABLE_GUARDRAILS: ${ENABLE_GUARDRAILS:-False}

      # NeMo Guardrails URL when ENABLE_GUARDRAILS is true
      NEMO_GUARDRAILS_URL: ${NEMO_GUARDRAILS_URL:-nemo-guardrails-microservice:7331}

      # number of last n chat messages to consider from the provided conversation history
      CONVERSATION_HISTORY: 5

      # Tracing
      APP_TRACING_ENABLED: ${APP_TRACING_ENABLED:-"False"}
      # HTTP endpoint
      APP_TRACING_OTLPHTTPENDPOINT: http://otel-collector:4318/v1/traces
      # GRPC endpoint
      APP_TRACING_OTLPGRPCENDPOINT: grpc://otel-collector:4317
      # Prometheus multi-process metrics directory
      PROMETHEUS_MULTIPROC_DIR: "/tmp-data/prom_data"

      # Choose whether to enable source metadata in document content during generation
      ENABLE_SOURCE_METADATA: ${ENABLE_SOURCE_METADATA:-true}

      # Whether to filter content within <think></think> tags in model responses
      FILTER_THINK_TOKENS: ${FILTER_THINK_TOKENS:-true}

      # enable reflection (context relevance and response groundedness checking) in the rag chain
      ENABLE_REFLECTION: ${ENABLE_REFLECTION:-false}
      # Maximum number of context relevance loop iterations
      MAX_REFLECTION_LOOP: ${MAX_REFLECTION_LOOP:-3}
      # Minimum relevance score threshold (0-2)
      CONTEXT_RELEVANCE_THRESHOLD: ${CONTEXT_RELEVANCE_THRESHOLD:-1}
      # Minimum groundedness score threshold (0-2)
      RESPONSE_GROUNDEDNESS_THRESHOLD: ${RESPONSE_GROUNDEDNESS_THRESHOLD:-1}
      # reflection llm
<<<<<<< HEAD
      REFLECTION_LLM: ${REFLECTION_LLM:-"nvidia/llama-3-3-nemotron-super-49b-v1-5"}
=======
      REFLECTION_LLM: ${REFLECTION_LLM:-"nvidia/llama-3.3-nemotron-super-49b-v1.5"}
>>>>>>> ba87c086
      # reflection llm server url. If "", Nvidia hosted API is used
      REFLECTION_LLM_SERVERURL: ${REFLECTION_LLM_SERVERURL-"nim-llm:8000"}
      # enable iterative query decomposition
      ENABLE_QUERY_DECOMPOSITION: ${ENABLE_QUERY_DECOMPOSITION:-false}
      # maximum recursion depth for iterative query decomposition
      MAX_RECURSION_DEPTH: ${MAX_RECURSION_DEPTH:-3}

    ports:
      - "8081:8081"
    expose:
      - "8081"
    shm_size: 5gb

  # Sample UI container which interacts with APIs exposed by rag-server container
  rag-frontend:
    container_name: rag-frontend
<<<<<<< HEAD
    image: nvcr.io/nvidia/blueprint/rag-playground:${TAG:-2.2.0}
=======
    image: nvcr.io/nvidia/blueprint/rag-frontend:${TAG:-2.3.0}
>>>>>>> ba87c086
    build:
      # Set context to repo's root directory
      context: ../../frontend
      dockerfile: ./Dockerfile
      args:
        # Environment variables for Vite build
        VITE_API_CHAT_URL: ${VITE_API_CHAT_URL:-http://rag-server:8081/v1}
        VITE_API_VDB_URL: ${VITE_API_VDB_URL:-http://ingestor-server:8082/v1}
        VITE_MILVUS_URL: http://milvus:19530
    ports:
      - "8090:3000"
    expose:
      - "3000"
    environment:
      # Runtime environment variables for Vite
      VITE_API_CHAT_URL: ${VITE_API_CHAT_URL:-http://rag-server:8081/v1}
      VITE_API_VDB_URL: ${VITE_API_VDB_URL:-http://ingestor-server:8082/v1}
      VITE_MILVUS_URL: http://milvus:19530
    depends_on:
      - rag-server

networks:
  default:
    name: nvidia-rag<|MERGE_RESOLUTION|>--- conflicted
+++ resolved
@@ -29,7 +29,6 @@
       ##===Vector DB specific configurations===
       # URL on which vectorstore is hosted
       # For custom operators, point to your service (e.g., http://your-custom-vdb:1234)
-<<<<<<< HEAD
       APP_VECTORSTORE_URL: ${APP_VECTORSTORE_URL:-http://cyborgdb:8000}
       # Type of vectordb used to store embedding. Supported built-ins: "milvus", "elasticsearch".
       # You can also provide your custom value (e.g., "your_custom_vdb") when you register it in `_get_vdb_op`.
@@ -38,12 +37,6 @@
       APP_VECTORSTORE_APIKEY: ${CYBORGDB_API_KEY:-}
       # Vectorstore 32-byte index key for encrypting/decrypting the vectors at rest
       APP_VECTORSTORE_INDEXKEY: ${APP_VECTORSTORE_INDEXKEY:-}
-=======
-      APP_VECTORSTORE_URL: ${APP_VECTORSTORE_URL:-http://milvus:19530}
-      # Type of vectordb used to store embedding. Supported built-ins: "milvus", "elasticsearch".
-      # You can also provide your custom value (e.g., "your_custom_vdb") when you register it in `_get_vdb_op`.
-      APP_VECTORSTORE_NAME: ${APP_VECTORSTORE_NAME:-"milvus"}
->>>>>>> ba87c086
       # Type of index to be used for vectorstore
       APP_VECTORSTORE_INDEXTYPE: ${APP_VECTORSTORE_INDEXTYPE:-"GPU_CAGRA"}
       # Type of vectordb search to be used
@@ -59,11 +52,7 @@
       VECTOR_DB_TOPK: ${VECTOR_DB_TOPK:-100}
 
       ##===LLM Model specific configurations===
-<<<<<<< HEAD
-      APP_LLM_MODELNAME: ${APP_LLM_MODELNAME:-"nvidia/llama-3-3-nemotron-super-49b-v1-5"}
-=======
       APP_LLM_MODELNAME: ${APP_LLM_MODELNAME:-"nvidia/llama-3.3-nemotron-super-49b-v1.5"}
->>>>>>> ba87c086
       # url on which llm model is hosted. If "", Nvidia hosted API is used
       APP_LLM_SERVERURL: ${APP_LLM_SERVERURL-"nim-llm:8000"}
       # LLM model parameters
@@ -72,20 +61,12 @@
       LLM_TOP_P: ${LLM_TOP_P:-1.0}
 
       ##===Query Rewriter Model specific configurations===
-<<<<<<< HEAD
-      APP_QUERYREWRITER_MODELNAME: ${APP_QUERYREWRITER_MODELNAME:-"nvidia/llama-3-3-nemotron-super-49b-v1-5"}
-=======
       APP_QUERYREWRITER_MODELNAME: ${APP_QUERYREWRITER_MODELNAME:-"nvidia/llama-3.3-nemotron-super-49b-v1.5"}
->>>>>>> ba87c086
       # url on which query rewriter model is hosted. If "", Nvidia hosted API is used
       APP_QUERYREWRITER_SERVERURL: ${APP_QUERYREWRITER_SERVERURL-"nim-llm:8000"}
 
       ##===Filter Expression Generator Model specific configurations===
-<<<<<<< HEAD
-      APP_FILTEREXPRESSIONGENERATOR_MODELNAME: ${APP_FILTEREXPRESSIONGENERATOR_MODELNAME:-"nvidia/llama-3-3-nemotron-super-49b-v1-5"}
-=======
       APP_FILTEREXPRESSIONGENERATOR_MODELNAME: ${APP_FILTEREXPRESSIONGENERATOR_MODELNAME:-"nvidia/llama-3.3-nemotron-super-49b-v1.5"}
->>>>>>> ba87c086
       # url on which filter expression generator model is hosted. If "", Nvidia hosted API is used
       APP_FILTEREXPRESSIONGENERATOR_SERVERURL: ${APP_FILTEREXPRESSIONGENERATOR_SERVERURL-"nim-llm:8000"}
       # enable filter expression generator for natural language to filter expression conversion
@@ -118,11 +99,7 @@
       # Max number of context images to include in VLM input
       APP_VLM_MAX_CONTEXT_IMAGES: ${APP_VLM_MAX_CONTEXT_IMAGES:-1}
       # Use VLM only for final response generation
-<<<<<<< HEAD
-      APP_VLM_RESPONSE_AS_FINAL_ANSWER: ${APP_VLM_RESPONSE_AS_FINAL_ANSWER:-true}
-=======
       APP_VLM_RESPONSE_AS_FINAL_ANSWER: ${APP_VLM_RESPONSE_AS_FINAL_ANSWER:-false}
->>>>>>> ba87c086
       # VLM server URL
       APP_VLM_SERVERURL: ${APP_VLM_SERVERURL-"http://vlm-ms:8000/v1"}
       # VLM model name
@@ -176,11 +153,7 @@
       # Minimum groundedness score threshold (0-2)
       RESPONSE_GROUNDEDNESS_THRESHOLD: ${RESPONSE_GROUNDEDNESS_THRESHOLD:-1}
       # reflection llm
-<<<<<<< HEAD
-      REFLECTION_LLM: ${REFLECTION_LLM:-"nvidia/llama-3-3-nemotron-super-49b-v1-5"}
-=======
       REFLECTION_LLM: ${REFLECTION_LLM:-"nvidia/llama-3.3-nemotron-super-49b-v1.5"}
->>>>>>> ba87c086
       # reflection llm server url. If "", Nvidia hosted API is used
       REFLECTION_LLM_SERVERURL: ${REFLECTION_LLM_SERVERURL-"nim-llm:8000"}
       # enable iterative query decomposition
@@ -197,11 +170,7 @@
   # Sample UI container which interacts with APIs exposed by rag-server container
   rag-frontend:
     container_name: rag-frontend
-<<<<<<< HEAD
-    image: nvcr.io/nvidia/blueprint/rag-playground:${TAG:-2.2.0}
-=======
     image: nvcr.io/nvidia/blueprint/rag-frontend:${TAG:-2.3.0}
->>>>>>> ba87c086
     build:
       # Set context to repo's root directory
       context: ../../frontend
