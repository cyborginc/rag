services:

  # Milvus can be made GPU accelerated by uncommenting the lines as specified below
  milvus:
    container_name: milvus-standalone
<<<<<<< HEAD
    image: milvusdb/milvus:${MILVUS_VERSION:-v2.6.0-gpu} # milvusdb/milvus:v2.6.0 for CPU
=======
    image: milvusdb/milvus:${MILVUS_VERSION:-v2.6.2-gpu} # milvusdb/milvus:v2.6.2 for CPU
>>>>>>> ba87c086
    command: ["milvus", "run", "standalone"]
    environment:
      ETCD_ENDPOINTS: etcd:2379
      MINIO_ADDRESS: minio:9010
      KNOWHERE_GPU_MEM_POOL_SIZE: 2048;4096
    volumes:
      - ${DOCKER_VOLUME_DIRECTORY:-.}/volumes/milvus:/var/lib/milvus
    # healthcheck:
    #   test: ["CMD", "curl", "-f", "http://localhost:9091/healthz"]
    #   interval: 30s
    #   start_period: 90s
    #   timeout: 20s
    #   retries: 3
    ports:
      - "19530:19530"
      - "9091:9091"
    depends_on:
      - "etcd"
      - "minio"
    # Comment out this section if CPU based image is used and set below env variables to False
    # export APP_VECTORSTORE_ENABLEGPUSEARCH=False
    # export APP_VECTORSTORE_ENABLEGPUINDEX=False
    deploy:
      resources:
        reservations:
          devices:
            - driver: nvidia
              capabilities: ["gpu"]
              # count: ${INFERENCE_GPU_COUNT:-all}
              device_ids: ['${VECTORSTORE_GPU_DEVICE_ID:-0}']
    profiles: ["", "milvus"]

  etcd:
    container_name: milvus-etcd
<<<<<<< HEAD
    image: quay.io/coreos/etcd:v3.6.4
=======
    image: quay.io/coreos/etcd:v3.6.5
>>>>>>> ba87c086
    environment:
      - ETCD_AUTO_COMPACTION_MODE=revision
      - ETCD_AUTO_COMPACTION_RETENTION=1000
      - ETCD_QUOTA_BACKEND_BYTES=4294967296
      - ETCD_SNAPSHOT_COUNT=50000
    volumes:
      - ${DOCKER_VOLUME_DIRECTORY:-.}/volumes/etcd:/etcd
    command: etcd -advertise-client-urls=http://127.0.0.1:2379 -listen-client-urls http://0.0.0.0:2379 --data-dir /etcd
    healthcheck:
      test: ["CMD", "etcdctl", "endpoint", "health"]
      interval: 30s
      timeout: 20s
      retries: 3
    profiles: ["", "milvus"]

  minio:
<<<<<<< HEAD
    container_name: minio
    image: minio/minio:RELEASE.2025-07-23T15-54-02Z
=======
    container_name: milvus-minio
    image: minio/minio:RELEASE.2025-09-07T16-13-09Z
>>>>>>> ba87c086
    environment:
      MINIO_ACCESS_KEY: minioadmin
      MINIO_SECRET_KEY: minioadmin
    ports:
      - "9011:9011"
      - "9010:9010"
    volumes:
      - ${DOCKER_VOLUME_DIRECTORY:-.}/volumes/minio:/minio_data
    command: minio server /minio_data --console-address ":9011" --address ":9010"
    healthcheck:
      test: ["CMD", "curl", "-f", "http://localhost:9010/minio/health/live"]
      interval: 30s
      timeout: 20s
      retries: 3
<<<<<<< HEAD
    profiles: ["", "milvus", "elasticsearch", "cyborgdb", "minio"]
=======
    profiles: ["", "milvus", "elasticsearch", "minio"]
>>>>>>> ba87c086

  elasticsearch:
    container_name: elasticsearch
    image: "docker.elastic.co/elasticsearch/elasticsearch:9.0.3"
    ports:
      - 9200:9200
    volumes:
      # Run "sudo chown -R 1000:1000 deploy/compose/volumes/elasticsearch/" to fix permissions
      - ${DOCKER_VOLUME_DIRECTORY:-.}/volumes/elasticsearch:/usr/share/elasticsearch/data
    restart: on-failure
    environment:
      - discovery.type=single-node
      - "ES_JAVA_OPTS=-Xms1024m -Xmx1024m"
      - xpack.security.enabled=false
      - xpack.license.self_generated.type=basic
      - network.host=0.0.0.0
      - cluster.routing.allocation.disk.threshold_enabled=false
    hostname: elasticsearch
    healthcheck:
      test: ["CMD", "curl", "-s", "-f", "http://localhost:9200/_cat/health"]
      interval: 10s
      timeout: 1s
      retries: 10
    profiles: ["elasticsearch"]
<<<<<<< HEAD

  cyborgdb:
    container_name: cyborgdb
    image: cyborginc/cyborgdb-service:latest
    ports:
      - "9200:8000"
    environment:
      - CYBORGDB_DB_TYPE=redis
      - CYBORGDB_CONNECTION_STRING=host:cyborgdb-redis,port:6379,db:0
      - CYBORGDB_API_KEY=${CYBORGDB_API_KEY:-}
      - PORT=8000
    depends_on:
      cyborgdb-redis:
        condition: service_healthy
    networks:
      - default
    healthcheck:
      test: ["CMD", "curl", "-f", "http://localhost:8000/v1/health"]
      interval: 30s
      timeout: 20s
      retries: 3
    profiles: ["cyborgdb"]

  cyborgdb-redis:
    container_name: cyborgdb-redis
    image: redis:7-alpine
    ports:
      - "6380:6379"
    volumes:
      - ${DOCKER_VOLUME_DIRECTORY:-.}/volumes/redis:/data
    networks:
      - default
    healthcheck:
      test: ["CMD", "redis-cli", "ping"]
      interval: 5s
      timeout: 3s
      retries: 5
      start_period: 5s
    profiles: ["cyborgdb"]
=======
>>>>>>> ba87c086

networks:
  default:
    name: nvidia-rag<|MERGE_RESOLUTION|>--- conflicted
+++ resolved
@@ -3,11 +3,7 @@
   # Milvus can be made GPU accelerated by uncommenting the lines as specified below
   milvus:
     container_name: milvus-standalone
-<<<<<<< HEAD
-    image: milvusdb/milvus:${MILVUS_VERSION:-v2.6.0-gpu} # milvusdb/milvus:v2.6.0 for CPU
-=======
     image: milvusdb/milvus:${MILVUS_VERSION:-v2.6.2-gpu} # milvusdb/milvus:v2.6.2 for CPU
->>>>>>> ba87c086
     command: ["milvus", "run", "standalone"]
     environment:
       ETCD_ENDPOINTS: etcd:2379
@@ -42,11 +38,7 @@
 
   etcd:
     container_name: milvus-etcd
-<<<<<<< HEAD
-    image: quay.io/coreos/etcd:v3.6.4
-=======
     image: quay.io/coreos/etcd:v3.6.5
->>>>>>> ba87c086
     environment:
       - ETCD_AUTO_COMPACTION_MODE=revision
       - ETCD_AUTO_COMPACTION_RETENTION=1000
@@ -63,13 +55,8 @@
     profiles: ["", "milvus"]
 
   minio:
-<<<<<<< HEAD
     container_name: minio
-    image: minio/minio:RELEASE.2025-07-23T15-54-02Z
-=======
-    container_name: milvus-minio
     image: minio/minio:RELEASE.2025-09-07T16-13-09Z
->>>>>>> ba87c086
     environment:
       MINIO_ACCESS_KEY: minioadmin
       MINIO_SECRET_KEY: minioadmin
@@ -84,11 +71,7 @@
       interval: 30s
       timeout: 20s
       retries: 3
-<<<<<<< HEAD
     profiles: ["", "milvus", "elasticsearch", "cyborgdb", "minio"]
-=======
-    profiles: ["", "milvus", "elasticsearch", "minio"]
->>>>>>> ba87c086
 
   elasticsearch:
     container_name: elasticsearch
@@ -113,7 +96,6 @@
       timeout: 1s
       retries: 10
     profiles: ["elasticsearch"]
-<<<<<<< HEAD
 
   cyborgdb:
     container_name: cyborgdb
@@ -153,8 +135,6 @@
       retries: 5
       start_period: 5s
     profiles: ["cyborgdb"]
-=======
->>>>>>> ba87c086
 
 networks:
   default:
