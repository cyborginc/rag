// SPDX-FileCopyrightText: Copyright (c) 2025 NVIDIA CORPORATION & AFFILIATES. All rights reserved.
// SPDX-License-Identifier: Apache-2.0
//
// Licensed under the Apache License, Version 2.0 (the "License");
// you may not use this file except in compliance with the License.
// You may obtain a copy of the License at
//
// http://www.apache.org/licenses/LICENSE-2.0
//
// Unless required by applicable law or agreed to in writing, software
// distributed under the License is distributed on an "AS IS" BASIS,
// WITHOUT WARRANTIES OR CONDITIONS OF ANY KIND, either express or implied.
// See the License for the specific language governing permissions and
// limitations under the License.

/**
 * Represents a citation in a chat message response.
 */
export interface Citation {
  text: string;
  source: string;
  document_type: "text" | "image" | "table" | "chart";
  score?: number | string;
}

/**
 * Represents a message in the chat conversation.
 */
export interface ChatMessage {
  id: string;
  role: "user" | "assistant";
  content: string;
  timestamp: string;
  citations?: Citation[];
  is_error?: boolean;
}

/**
 * Represents a filter for search queries.
 */
export interface Filter {
  field: string;
<<<<<<< HEAD
  operator: "=" | "!=" | ">" | "<" | ">=" | "<=" | "in" | "contains" | "like" | "not in" | "between" | "before" | "after" | "array_contains" | "array_contains_all" | "array_contains_any" | "array_length";
  value: string | number | boolean | (string | number | boolean)[];
  // For operators like "between" that need two values
  secondValue?: string | number | boolean;
=======
  operator: "=" | "!=" | ">" | "<" | ">=" | "<=" | "in" | "includes" | "does not include" | "like" | "not in" | "before" | "after" | "array_contains" | "array_contains_all" | "array_contains_any";
  value: string | number | boolean | (string | number | boolean)[];
>>>>>>> ba87c086
  // Logical operator to join this filter with the previous one (undefined for first filter)
  logicalOperator?: "AND" | "OR";
}<|MERGE_RESOLUTION|>--- conflicted
+++ resolved
@@ -40,15 +40,8 @@
  */
 export interface Filter {
   field: string;
-<<<<<<< HEAD
-  operator: "=" | "!=" | ">" | "<" | ">=" | "<=" | "in" | "contains" | "like" | "not in" | "between" | "before" | "after" | "array_contains" | "array_contains_all" | "array_contains_any" | "array_length";
-  value: string | number | boolean | (string | number | boolean)[];
-  // For operators like "between" that need two values
-  secondValue?: string | number | boolean;
-=======
   operator: "=" | "!=" | ">" | "<" | ">=" | "<=" | "in" | "includes" | "does not include" | "like" | "not in" | "before" | "after" | "array_contains" | "array_contains_all" | "array_contains_any";
   value: string | number | boolean | (string | number | boolean)[];
->>>>>>> ba87c086
   // Logical operator to join this filter with the previous one (undefined for first filter)
   logicalOperator?: "AND" | "OR";
 }