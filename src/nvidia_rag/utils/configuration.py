# SPDX-FileCopyrightText: Copyright (c) 2025 NVIDIA CORPORATION & AFFILIATES. All rights reserved.
# SPDX-License-Identifier: Apache-2.0
#
# Licensed under the Apache License, Version 2.0 (the "License");
# you may not use this file except in compliance with the License.
# You may obtain a copy of the License at
#
# http://www.apache.org/licenses/LICENSE-2.0
#
# Unless required by applicable law or agreed to in writing, software
# distributed under the License is distributed on an "AS IS" BASIS,
# WITHOUT WARRANTIES OR CONDITIONS OF ANY KIND, either express or implied.
# See the License for the specific language governing permissions and
# limitations under the License.
"""The definition of the application configuration."""

import os
<<<<<<< HEAD
import base64
=======
>>>>>>> ba87c086

from .configuration_wizard import ConfigWizard, configclass, configfield


@configclass
class VectorStoreConfig(ConfigWizard):
    """Configuration class for the Vector Store connection.

    :cvar name: Name of vector store
    :cvar url: URL of Vector Store
    """

    name: str = configfield(
        "name",
        default="milvus",
        help_txt="The name of vector store",  # supports "milvus", "elasticsearch"
    )
    url: str = configfield(
        "url",
        default="http://localhost:19530",
        help_txt="The host of the machine running Vector Store DB",
    )
    nlist: int = configfield(
        "nlist",
        default=64,
        help_txt="Number of cluster units",  # IVF Flat milvus
    )
    nprobe: int = configfield(
        "nprobe",
        default=16,
        help_txt="Number of units to query",  # IVF Flat milvus
    )
    index_type: str = configfield(
        "index_type",
        default="GPU_CAGRA",
        help_txt="Index of the vector db",  # IVF Flat for milvus
    )

    enable_gpu_index: bool = configfield(
        "enable_gpu_index",
        default=True,
        help_txt="Flag to control GPU indexing",
    )

    enable_gpu_search: bool = configfield(
        "enable_gpu_search",
        default=True,
        help_txt="Flag to control GPU search",
    )

    search_type: str = configfield(
        "search_type",
        default="dense",  # dense or hybrid
        help_txt="Flag to control search type - 'dense' retrieval or 'hybrid' retrieval",
    )

    default_collection_name: str = configfield(
        "default_collection_name",
        default="multimodal_data",
        env_name="COLLECTION_NAME",
        help_txt="Default collection name for vector store",
    )

    ef: int = configfield(
        "ef",
        default=100,
        help_txt="Parameter controlling query time/accuracy trade-off. Higher ef leads to more accurate but slower search.",
    )

    api_key: str = configfield(
        "api_key",
        default="",
        help_txt="CyborgDB API key (required only if using CyborgDB as vector store)",
    )

    _index_key: str = configfield(
        "index_key",
        default="",
        help_txt="CyborgDB index key (required only if using CyborgDB as vector store)",
    )

    @property
    def index_key(self) -> bytes:
        """Convert the base64 string index_key back to bytes."""
        if self._index_key:
            return base64.b64decode(self._index_key)
        return b''


@configclass
class NvIngestConfig(ConfigWizard):
    """
    Configuration for NV-Ingest.
    """

    # NV-Ingest Runtime Connectivity Configuration parameters
    message_client_hostname: str = configfield(
        "message_client_hostname",
        default="localhost",  # TODO
        help_txt="NV Ingest Message Client Host Name",
    )

    message_client_port: int = configfield(
        "message_client_port",
        default=7670,
        help_txt="NV Ingest Message Client Port",
    )

    # Extraction Configuration Parameters (Add additional parameters here)
    extract_text: bool = configfield(
        "extract_text",
        default=True,
        help_txt="Enable extract text for nv-ingest extraction",
    )

    extract_infographics: bool = configfield(
        "extract_infographics",
        default=False,
        help_txt="Enable extract infographics for nv-ingest extraction",
    )

    extract_tables: bool = configfield(
        "extract_tables",
        default=True,
        help_txt="Enable extract tables for nv-ingest extraction",
    )

    extract_charts: bool = configfield(
        "extract_charts",
        default=True,
        help_txt="Enable extract charts for nv-ingest extraction",
    )

    extract_images: bool = configfield(
        "extract_images",
        default=False,
        help_txt="Enable extract images for nv-ingest extraction",
    )

    extract_page_as_image: bool = configfield(
        "extract_page_as_image",
        default=False,
        help_txt="Enable extract page as image for nv-ingest extraction",
    )

    structured_elements_modality: str = configfield(
        "structured_elements_modality",
        default="",
        help_txt="Modality of structured elements",
        env_name="STRUCTURED_ELEMENTS_MODALITY",
    )

    image_elements_modality: str = configfield(
        "image_elements_modality",
        default="",
        help_txt="Modality of image elements",
        env_name="IMAGE_ELEMENTS_MODALITY",
    )

    pdf_extract_method: str = configfield(
        "pdf_extract_method",
        default="None",  # Literal['pdfium','nemoretriever_parse','None']
        help_txt="Extract method 'pdfium', 'nemoretriever_parse', 'None'",
    )

    text_depth: str = configfield(
        "text_depth",
        default="page",  # Literal['page', 'document']
        help_txt="Extract text by 'page' or 'document'",
    )

    # Splitting Configuration Parameters (Add additional parameters here)
    tokenizer: str = configfield(
        "tokenizer",
        default="intfloat/e5-large-unsupervised",
        # Literal["intfloat/e5-large-unsupervised" , "meta-llama/Llama-3.2-1B"]
        help_txt="Tokenizer for text splitting.",
    )

    chunk_size: int = configfield(
        "chunk_size",
        default=1024,
        help_txt="Chunk size for text splitting.",
    )

    chunk_overlap: int = configfield(
        "chunk_overlap",
        default=150,
        help_txt="Chunk overlap for text splitting.",
    )

    # Captioning Configuration Parameters
    caption_model_name: str = configfield(
        "caption_model_name",
        default="nvidia/llama-3.1-nemotron-nano-vl-8b-v1",
        help_txt="NV Ingest Captioning model name",
    )

    caption_endpoint_url: str = configfield(
        "caption_endpoint_url",
        default="https://integrate.api.nvidia.com/v1/chat/completions",
        help_txt="NV Ingest Captioning model Endpoint URL",
    )

    enable_pdf_splitter: bool = configfield(
        "enable_pdf_splitter",
        default=True,
        help_txt="Enable post chunk split for NV Ingest",
    )

    segment_audio: bool = configfield(
        "segment_audio",
        default=False,
        help_txt="Enable audio segmentation for NV Ingest",
    )

    save_to_disk: bool = configfield(
        "save_to_disk",
        default=False,
        help_txt="Enable saving results to disk for NV Ingest",
    )


@configclass
class ModelParametersConfig(ConfigWizard):
    """Configuration class for model parameters based on model name.

    This defines default parameters for different LLM models.
    """

    max_tokens: int = configfield(
        "max_tokens",
        env_name="LLM_MAX_TOKENS",
        default=32768,
        help_txt="The maximum number of tokens to generate in any given call.",
    )

    temperature: float = configfield(
        "temperature",
        env_name="LLM_TEMPERATURE",
        default=0,
        help_txt="The sampling temperature to use for text generation.",
    )

    top_p: float = configfield(
        "top_p",
        env_name="LLM_TOP_P",
        default=1.0,
        help_txt="The top-p sampling mass used for text generation.",
    )


@configclass
class LLMConfig(ConfigWizard):
    """Configuration class for the llm connection.

    :cvar server_url: The location of the llm server hosting the model.
    :cvar model_name: The name of the hosted model.
    """

    server_url: str = configfield(
        "server_url",
        default="",
        help_txt="The location of the Triton server hosting the llm model.",
    )
    model_name: str = configfield(
        "model_name",
<<<<<<< HEAD
        default="nvidia/llama-3-3-nemotron-super-49b-v1-5",
=======
        default="nvidia/llama-3.3-nemotron-super-49b-v1.5",
>>>>>>> ba87c086
        help_txt="The name of the hosted model.",
    )
    model_engine: str = configfield(
        "model_engine",
        default="nvidia-ai-endpoints",
        help_txt="The server type of the hosted model. Allowed values are nvidia-ai-endpoints",
    )
    # Add model parameters configuration
    parameters: ModelParametersConfig = configfield(
        "parameters",
        help_txt="Model-specific parameters for generation.",
        default=ModelParametersConfig(),
    )

    def get_model_parameters(self) -> dict:
        """Return appropriate parameters based on the model name.

        Returns a dictionary with max_tokens, temperature, and top_p
        adjusted according to the model name.
        """
        params = {
            "max_tokens": self.parameters.max_tokens,
            "temperature": self.parameters.temperature,
            "top_p": self.parameters.top_p,
        }
        return params


@configclass
class QueryRewriterConfig(ConfigWizard):
    """Configuration class for the Query Rewriter."""

    model_name: str = configfield(
        "model_name",
<<<<<<< HEAD
        default="nvidia/llama-3-3-nemotron-super-49b-v1-5",
=======
        default="nvidia/llama-3.3-nemotron-super-49b-v1.5",
>>>>>>> ba87c086
        help_txt="The llm name of the query rewriter model",
    )
    server_url: str = configfield(
        "server_url",
        default="",
        help_txt="The location of the query rewriter model.",
    )
    enable_query_rewriter: bool = configfield(
        "enable_query_rewriter",
        env_name="ENABLE_QUERYREWRITER",
        default=False,
        help_txt="Enable query rewriter",
    )
    # TODO: Add temperature, top_p, max_tokens


@configclass
class FilterExpressionGeneratorConfig(ConfigWizard):
    """Configuration class for the Filter Expression Generator."""

    model_name: str = configfield(
        "model_name",
        env_name="APP_FILTEREXPRESSIONGENERATOR_MODELNAME",
<<<<<<< HEAD
        default="nvidia/llama-3-3-nemotron-super-49b-v1-5",
=======
        default="nvidia/llama-3.3-nemotron-super-49b-v1.5",
>>>>>>> ba87c086
        help_txt="The llm name of the filter expression generator model",
    )
    server_url: str = configfield(
        "server_url",
        env_name="APP_FILTEREXPRESSIONGENERATOR_SERVERURL",
        default="",
        help_txt="The location of the filter expression generator model.",
    )
    enable_filter_generator: bool = configfield(
        "enable_filter_generator",
        env_name="ENABLE_FILTER_GENERATOR",
        default=False,
        help_txt="Enable filter expression generator",
    )
    temperature: float = configfield(
        "temperature",
        default=0,
        help_txt="The sampling temperature for filter expression generation.",
    )
    top_p: float = configfield(
        "top_p",
        default=1.0,
        help_txt="The top-p sampling mass for filter expression generation.",
    )
    max_tokens: int = configfield(
        "max_tokens",
        default=32768,
        help_txt="The maximum number of tokens for filter expression generation.",
    )


@configclass
class TextSplitterConfig(ConfigWizard):
    """Configuration class for the Text Splitter.

    :cvar chunk_size: Chunk size for text splitter. Tokens per chunk in token-based splitters.
    :cvar chunk_overlap: Text overlap in text splitter.
    """

    model_name: str = configfield(
        "model_name",
        default="Snowflake/snowflake-arctic-embed-l",
        help_txt="The name of Sentence Transformer model used for SentenceTransformer TextSplitter.",
    )
    chunk_size: int = configfield(
        "chunk_size",
        default=510,
        help_txt="Chunk size for text splitting.",
    )
    chunk_overlap: int = configfield(
        "chunk_overlap",
        default=200,
        help_txt="Overlapping text length for splitting.",
    )


@configclass
class EmbeddingConfig(ConfigWizard):
    """Configuration class for the Embeddings.

    :cvar model_name: The name of the huggingface embedding model.
    """

    model_name: str = configfield(
        "model_name",
        default="nvidia/llama-3.2-nv-embedqa-1b-v2",
        help_txt="The name of huggingface embedding model.",
    )
    model_engine: str = configfield(
        "model_engine",
        default="nvidia-ai-endpoints",
        help_txt="The server type of the hosted model. Allowed values are hugginface",
    )
    dimensions: int = configfield(
        "dimensions",
        default=2048,
        help_txt="The required dimensions of the embedding model. Currently utilized for vector DB indexing.",
    )
    server_url: str = configfield(
        "server_url",
        default="",
        help_txt="The url of the server hosting nemo embedding model",
    )


@configclass
class RankingConfig(ConfigWizard):
    """Configuration class for the Re-ranking.

    :cvar model_name: The name of the Ranking model.
    """

    model_name: str = configfield(
        "model_name",
        default="nvidia/llama-3.2-nv-rerankqa-1b-v2",
        help_txt="The name of Ranking model.",
    )
    model_engine: str = configfield(
        "model_engine",
        default="nvidia-ai-endpoints",
        help_txt="The server type of the hosted model. Allowed values are nvidia-ai-endpoints",
    )
    server_url: str = configfield(
        "server_url",
        default="",
        help_txt="The url of the server hosting nemo Ranking model",
    )
    enable_reranker: bool = configfield(
        "enable_reranker",
        env_name="ENABLE_RERANKER",
        default=True,
        help_txt="Enable reranking",
    )


@configclass
class RetrieverConfig(ConfigWizard):
    """Configuration class for the Retrieval pipeline.

    :cvar top_k: Number of relevant results to retrieve.
    :cvar score_threshold: The minimum confidence score for the retrieved values to be considered.
    """

    top_k: int = configfield(
        "top_k",
        default=10,
        help_txt="Number of relevant results to retrieve",
    )
    vdb_top_k: int = configfield(
        "vdb_top_k",
        env_name="VECTOR_DB_TOPK",
        default=100,
        help_txt="Number of relevant results to retrieve from vector db",
    )
    score_threshold: float = configfield(
        "score_threshold",
        default=0.25,
        help_txt="The minimum confidence score for the retrieved values to be considered",
    )
    nr_url: str = configfield(
        "nr_url",
        default="http://retrieval-ms:8000",
        help_txt="The nemo retriever microservice url",
    )
    nr_pipeline: str = configfield(
        "nr_pipeline",
        default="ranked_hybrid",
        help_txt="The name of the nemo retriever pipeline one of ranked_hybrid or hybrid",
    )


@configclass
class TracingConfig(ConfigWizard):
    """Configuration class for Open Telemetry Tracing."""

    enabled: bool = configfield(
        "enabled",
        default=False,
        help_txt="Enable Open Telemetry Tracing",
    )
<<<<<<< HEAD
    otlp_http_endpoint: str = configfield("otlp_http_endpoint", default="", help_txt="")
    otlp_grpc_endpoint: str = configfield("otlp_grpc_endpoint", default="", help_txt="")

=======
    otlp_http_endpoint: str = configfield(
        "otlp_http_endpoint",
        env_name="APP_TRACING_OTLPHTTPENDPOINT",
        default="",
        help_txt="HTTP endpoint for OpenTelemetry trace export",
    )
    otlp_grpc_endpoint: str = configfield(
        "otlp_grpc_endpoint",
        env_name="APP_TRACING_OTLPGRPCENDPOINT",
        default="",
        help_txt="gRPC endpoint for OpenTelemetry trace export",
    )
    prometheus_multiproc_dir: str = configfield(
        "prometheus_multiproc_dir",
        env_name="PROMETHEUS_MULTIPROC_DIR",
        default="/tmp/prom_data",
        help_txt="Directory to store Prometheus multi-process metrics",
    )
>>>>>>> ba87c086


@configclass
class VLMConfig(ConfigWizard):
    """Configuration class for the VLM."""

    server_url: str = configfield(
        "server_url",
        default="http://localhost:8000/v1",
        help_txt="The url of the server hosting the VLM model",
    )
    model_name: str = configfield(
        "model_name",
        default="nvidia/llama-3.1-nemotron-nano-vl-8b-v1",
        help_txt="The name of the VLM model",
    )
    enable_vlm_response_reasoning: bool = configfield(
        "enable_vlm_response_reasoning",
        env_name="ENABLE_VLM_RESPONSE_REASONING",
        default=False,
        help_txt="Enable reasoning gate on VLM responses before adding them to the prompt",
    )
    max_total_images: int = configfield(
        "max_total_images",
        env_name="APP_VLM_MAX_TOTAL_IMAGES",
        default=4,
        help_txt="Maximum total images sent to VLM per request (query + context).",
    )
    max_query_images: int = configfield(
        "max_query_images",
        env_name="APP_VLM_MAX_QUERY_IMAGES",
        default=1,
        help_txt="Maximum number of query images included in the VLM request.",
    )
    max_context_images: int = configfield(
        "max_context_images",
        env_name="APP_VLM_MAX_CONTEXT_IMAGES",
        default=1,
        help_txt="Maximum number of context images included in the VLM request.",
    )
    vlm_response_as_final_answer: bool = configfield(
        "vlm_response_as_final_answer",
        env_name="APP_VLM_RESPONSE_AS_FINAL_ANSWER",
        default=False,
        help_txt="If enabled, use the VLM's response as the final answer instead of further LLM reasoning.",
    )


@configclass
class MinioConfig(ConfigWizard):
    """Configuration class for the Minio."""

    endpoint: str = configfield(
        "endpoint",
        env_name="MINIO_ENDPOINT",
        default="localhost:9010",
        help_txt="The endpoint of the minio server",
    )
    # TODO: Hide secret keys so it's not visible when showing config
    access_key: str = configfield(
        "access_key",
        env_name="MINIO_ACCESSKEY",
        default="minioadmin",
        help_txt="The access key of the minio server",
    )
    secret_key: str = configfield(
        "secret_key",
        env_name="MINIO_SECRETKEY",
        default="minioadmin",
        help_txt="The secret key of the minio server",
    )


@configclass
class SummarizerConfig(ConfigWizard):
    """Configuration class for the Summarizer."""

    model_name: str = configfield(
        "model_name",
        env_name="SUMMARY_LLM",
<<<<<<< HEAD
        default="nvidia/llama-3-3-nemotron-super-49b-v1-5",
=======
        default="nvidia/llama-3.3-nemotron-super-49b-v1.5",
>>>>>>> ba87c086
        help_txt="The name of the summarizer model",
    )
    server_url: str = configfield(
        "server_url",
        env_name="SUMMARY_LLM_SERVERURL",
        default="",
        help_txt="The url of the server hosting the summarizer model",
    )
    max_chunk_length: int = configfield(
        "max_chunk_length",
        env_name="SUMMARY_LLM_MAX_CHUNK_LENGTH",
        default=50000,
        help_txt="Maximum chunk size in characters for the summarizer model",
    )
    chunk_overlap: int = configfield(
        "chunk_overlap",
        env_name="SUMMARY_CHUNK_OVERLAP",
        default=200,
        help_txt="Overlap between chunks for iterative summarization (in characters)",
    )


@configclass
class MetadataConfig(ConfigWizard):
    """Configuration for metadata handling and validation.
    - All type/format constants are referenced from metadata_validation.py
    """

    max_array_length: int = configfield(
        "max_array_length",
        default=1000,
        help_txt="Maximum length for array metadata fields",
    )
    max_string_length: int = configfield(
        "max_string_length",
        default=65535,
        help_txt="Maximum length for string metadata fields",
    )
    allow_partial_filtering: bool = configfield(
        "allow_partial_filtering",
        default=False,
        help_txt="Allow partial filtering across collections. When True, only collections that fully support the filter are used. When False, all collections must support the filter or the request fails.",
    )


@configclass
class QueryDecompositionConfig(ConfigWizard):
    """Configuration class for the Query Decomposition."""

    enable_query_decomposition: bool = configfield(
        "enable_query_decomposition",
        env_name="ENABLE_QUERY_DECOMPOSITION",
        default=False,
        help_txt="Enable query decomposition",
    )
    recursion_depth: int = configfield(
        "recursion_depth",
        env_name="MAX_RECURSION_DEPTH",
        default=3,
        help_txt="Maximum recursion depth for query decomposition",
    )


@configclass
class AppConfig(ConfigWizard):
    """Configuration class for the application.

    :cvar vector_store: The configuration of the vector db connection.
    :type vector_store: VectorStoreConfig
    :cvar llm: The configuration of the backend llm server.
    :type llm: LLMConfig
    :cvar text_splitter: The configuration for text splitter
    :type text_splitter: TextSplitterConfig
    :cvar embeddings: The configuration for huggingface embeddings
    :type embeddings: EmbeddingConfig
    :cvar prompts: The Prompts template for RAG and Chat
    :type prompts: PromptsConfig
    :cvar metadata: The configuration for metadata handling.
    :type metadata: MetadataConfig
    """

    vector_store: VectorStoreConfig = configfield(
        "vector_store",
        env=False,
        help_txt="The configuration of the vector db connection.",
        default=VectorStoreConfig(),
    )
    llm: LLMConfig = configfield(
        "llm",
        env=False,
        help_txt="The configuration for the server hosting the Large Language Models.",
        default=LLMConfig(),
    )
    query_rewriter: QueryRewriterConfig = configfield(
        "query_rewriter",
        env=False,
        help_txt="The configuration for the query rewriter.",
        default=QueryRewriterConfig(),
    )
    filter_expression_generator: FilterExpressionGeneratorConfig = configfield(
        "filter_expression_generator",
        env=False,
        help_txt="The configuration for the filter expression generator.",
        default=FilterExpressionGeneratorConfig(),
    )
    text_splitter: TextSplitterConfig = configfield(
        "text_splitter",
        env=False,
        help_txt="The configuration for text splitter.",
        default=TextSplitterConfig(),
    )
    embeddings: EmbeddingConfig = configfield(
        "embeddings",
        env=False,
        help_txt="The configuration of embedding model.",
        default=EmbeddingConfig(),
    )
    ranking: RankingConfig = configfield(
        "ranking",
        env=False,
        help_txt="The configuration of ranking model.",
        default=RankingConfig(),
    )
    retriever: RetrieverConfig = configfield(
        "retriever",
        env=False,
        help_txt="The configuration of the retriever pipeline.",
        default=RetrieverConfig(),
    )
    nv_ingest: NvIngestConfig = configfield(
        "nv_ingest",
        env=False,
        help_txt="The configuration for nv-ingest.",
        default=NvIngestConfig(),
    )
    tracing: TracingConfig = configfield(
        "tracing", env=False, help_txt="", default=TracingConfig()
    )
    enable_guardrails: bool = configfield(
        "enable_guardrails",
        env_name="ENABLE_GUARDRAILS",
        default=False,
        help_txt="Enable guardrails",
    )
    enable_citations: bool = configfield(
        "enable_citations",
        env_name="ENABLE_CITATIONS",
        default=True,
        help_txt="Enable citations",
    )
    enable_vlm_inference: bool = configfield(
        "enable_vlm_inference",
        env_name="ENABLE_VLM_INFERENCE",
        default=False,
        help_txt="Enable VLM inference",
    )
    default_confidence_threshold: float = configfield(
        "default_confidence_threshold",
        env_name="RERANKER_CONFIDENCE_THRESHOLD",
        default=0.0,
        help_txt="Default confidence threshold for filtering documents by reranker relevance scores (0.0 to 1.0). Only documents with scores >= this threshold are included.",
    )
    vlm: VLMConfig = configfield(
        "vlm",
        env=False,
        help_txt="The configuration for the VLM.",
        default=VLMConfig(),
    )
    minio: MinioConfig = configfield(
        "minio",
        env=False,
        help_txt="The configuration of the minio server.",
        default=MinioConfig(),
    )
    temp_dir: str = configfield(
        "temp_dir",
        env_name="TEMP_DIR",
        default="./tmp-data",
        help_txt="The temporary directory for the application.",
    )
    summarizer: SummarizerConfig = configfield(
        "summarizer",
        env=False,
        help_txt="The configuration for the summarizer.",
        default=SummarizerConfig(),
    )

    metadata: MetadataConfig = configfield(
        "metadata",
        env=False,
        help_txt="The configuration for metadata handling.",
        default=MetadataConfig(),
    )
    query_decomposition: QueryDecompositionConfig = configfield(
        "query_decomposition",
        env=False,
        help_txt="The configuration for query decomposition.",
        default=QueryDecompositionConfig(),
    )<|MERGE_RESOLUTION|>--- conflicted
+++ resolved
@@ -15,10 +15,7 @@
 """The definition of the application configuration."""
 
 import os
-<<<<<<< HEAD
 import base64
-=======
->>>>>>> ba87c086
 
 from .configuration_wizard import ConfigWizard, configclass, configfield
 
@@ -286,11 +283,7 @@
     )
     model_name: str = configfield(
         "model_name",
-<<<<<<< HEAD
-        default="nvidia/llama-3-3-nemotron-super-49b-v1-5",
-=======
         default="nvidia/llama-3.3-nemotron-super-49b-v1.5",
->>>>>>> ba87c086
         help_txt="The name of the hosted model.",
     )
     model_engine: str = configfield(
@@ -325,11 +318,7 @@
 
     model_name: str = configfield(
         "model_name",
-<<<<<<< HEAD
-        default="nvidia/llama-3-3-nemotron-super-49b-v1-5",
-=======
         default="nvidia/llama-3.3-nemotron-super-49b-v1.5",
->>>>>>> ba87c086
         help_txt="The llm name of the query rewriter model",
     )
     server_url: str = configfield(
@@ -353,11 +342,7 @@
     model_name: str = configfield(
         "model_name",
         env_name="APP_FILTEREXPRESSIONGENERATOR_MODELNAME",
-<<<<<<< HEAD
-        default="nvidia/llama-3-3-nemotron-super-49b-v1-5",
-=======
         default="nvidia/llama-3.3-nemotron-super-49b-v1.5",
->>>>>>> ba87c086
         help_txt="The llm name of the filter expression generator model",
     )
     server_url: str = configfield(
@@ -518,11 +503,6 @@
         default=False,
         help_txt="Enable Open Telemetry Tracing",
     )
-<<<<<<< HEAD
-    otlp_http_endpoint: str = configfield("otlp_http_endpoint", default="", help_txt="")
-    otlp_grpc_endpoint: str = configfield("otlp_grpc_endpoint", default="", help_txt="")
-
-=======
     otlp_http_endpoint: str = configfield(
         "otlp_http_endpoint",
         env_name="APP_TRACING_OTLPHTTPENDPOINT",
@@ -541,7 +521,6 @@
         default="/tmp/prom_data",
         help_txt="Directory to store Prometheus multi-process metrics",
     )
->>>>>>> ba87c086
 
 
 @configclass
@@ -622,11 +601,7 @@
     model_name: str = configfield(
         "model_name",
         env_name="SUMMARY_LLM",
-<<<<<<< HEAD
-        default="nvidia/llama-3-3-nemotron-super-49b-v1-5",
-=======
         default="nvidia/llama-3.3-nemotron-super-49b-v1.5",
->>>>>>> ba87c086
         help_txt="The name of the summarizer model",
     )
     server_url: str = configfield(
