# SPDX-FileCopyrightText: Copyright (c) 2025 NVIDIA CORPORATION & AFFILIATES. All rights reserved.
# SPDX-License-Identifier: Apache-2.0
#
# Licensed under the Apache License, Version 2.0 (the "License");
# you may not use this file except in compliance with the License.
# You may obtain a copy of the License at
#
# http://www.apache.org/licenses/LICENSE-2.0
#
# Unless required by applicable law or agreed to in writing, software
# distributed under the License is distributed on an "AS IS" BASIS,
# WITHOUT WARRANTIES OR CONDITIONS OF ANY KIND, either express or implied.
# See the License for the specific language governing permissions and
# limitations under the License.
"""
This is the Main module for RAG ingestion pipeline.
1. Upload documents: Upload documents to the vector store. Method name: upload_documents
2. Update documents: Update documents in the vector store. Method name: update_documents
3. Status: Get the status of an ingestion task. Method name: status
4. Create collection: Create a new collection in the vector store. Method name: create_collection
5. Create collections: Create new collections in the vector store. Method name: create_collections
6. Delete collections: Delete collections in the vector store. Method name: delete_collections
7. Get collections: Get all collections in the vector store. Method name: get_collections
8. Get documents: Get documents in the vector store. Method name: get_documents
9. Delete documents: Delete documents in the vector store. Method name: delete_documents

Private methods:
1. __ingest_docs: Ingest documents to the vector store.
2. __nvingest_upload_doc: Upload documents to the vector store using nvingest.
3. __get_failed_documents: Get failed documents from the vector store.
4. __get_non_supported_files: Get non-supported files from the vector store.
5. __ingest_document_summary: Drives summary generation and ingestion if enabled.
6. __prepare_summary_documents: Prepare summary documents for ingestion.
7. __generate_summary_for_documents: Generate summary for documents.
8. __put_document_summary_to_minio: Put document summaries to minio.
"""

import asyncio
import json
import logging
import os
import time
from pathlib import Path
from typing import Any
from urllib.parse import urlparse
from uuid import uuid4

from langchain_core.documents import Document
from langchain_core.output_parsers.string import StrOutputParser
from langchain_core.prompts.chat import ChatPromptTemplate
from langchain_text_splitters import RecursiveCharacterTextSplitter
from nv_ingest_client.primitives.tasks.extract import _DEFAULT_EXTRACTOR_MAP
from nv_ingest_client.util.file_processing.extract import EXTENSION_TO_DOCUMENT_TYPE
from nv_ingest_client.util.vdb.adt_vdb import VDB

from nvidia_rag.ingestor_server.nvingest import (
    get_nv_ingest_client,
    get_nv_ingest_ingestor,
)
from nvidia_rag.ingestor_server.task_handler import INGESTION_TASK_HANDLER
from nvidia_rag.utils.common import get_config
from nvidia_rag.utils.llm import get_llm, get_prompts
from nvidia_rag.utils.metadata_validation import (
    MetadataField,
    MetadataSchema,
    MetadataValidator,
<<<<<<< HEAD
)
from nvidia_rag.utils.minio_operator import (
    get_minio_operator,
    get_unique_thumbnail_id,
    get_unique_thumbnail_id_collection_prefix,
    get_unique_thumbnail_id_file_name_prefix,
)
=======
)
from nvidia_rag.utils.minio_operator import (
    get_minio_operator,
    get_unique_thumbnail_id,
    get_unique_thumbnail_id_collection_prefix,
    get_unique_thumbnail_id_file_name_prefix,
)
>>>>>>> ba87c086
from nvidia_rag.utils.vdb import _get_vdb_op
from nvidia_rag.utils.vdb.vdb_base import VDBRag

# Initialize global objects
logger = logging.getLogger(__name__)

CONFIG = get_config()
NV_INGEST_CLIENT_INSTANCE = get_nv_ingest_client()
<<<<<<< HEAD
MINIO_OPERATOR = get_minio_operator()
MINIO_OPERATOR._make_bucket(bucket_name="a-bucket")  # Create a-bucket if not exists
=======

MINIO_OPERATOR = None


def get_minio_operator_instance():
    """Lazy initialize the MinioOperator instance"""
    global MINIO_OPERATOR
    if MINIO_OPERATOR is None:
        MINIO_OPERATOR = get_minio_operator()
    return MINIO_OPERATOR


get_minio_operator_instance()._make_bucket(
    bucket_name="a-bucket"
)  # Create a-bucket if not exists
>>>>>>> ba87c086

# NV-Ingest Batch Mode Configuration
ENABLE_NV_INGEST_BATCH_MODE = (
    os.getenv("ENABLE_NV_INGEST_BATCH_MODE", "true").lower() == "true"
)
NV_INGEST_FILES_PER_BATCH = int(os.getenv("NV_INGEST_FILES_PER_BATCH", 16))
ENABLE_NV_INGEST_PARALLEL_BATCH_MODE = (
    os.getenv("ENABLE_NV_INGEST_PARALLEL_BATCH_MODE", "true").lower() == "true"
)
NV_INGEST_CONCURRENT_BATCHES = int(os.getenv("NV_INGEST_CONCURRENT_BATCHES", 4))

LIBRARY_MODE = "library"
SERVER_MODE = "server"
SUPPORTED_MODES = [LIBRARY_MODE, SERVER_MODE]

SUPPORTED_FILE_TYPES = set(_DEFAULT_EXTRACTOR_MAP.keys()) & set(
    EXTENSION_TO_DOCUMENT_TYPE.keys()
)


class NvidiaRAGIngestor:
    """
    Main Class for RAG ingestion pipeline integration for NV-Ingest
    """

    _config = get_config()
    _vdb_upload_bulk_size = 500

    def __init__(
        self,
        vdb_op: VDBRag = None,
        mode: str = LIBRARY_MODE,
    ):
        if mode not in SUPPORTED_MODES:
            raise ValueError(
                f"Invalid mode: {mode}. Supported modes are: {SUPPORTED_MODES}"
            )
        self.mode = mode
        self.vdb_op = vdb_op

        if self.vdb_op is not None:
            if not (isinstance(self.vdb_op, VDBRag) or isinstance(self.vdb_op, VDB)):
                raise ValueError(
                    "vdb_op must be an instance of nvidia_rag.utils.vdb.vdb_base.VDBRag. "
                    "or nv_ingest_client.util.vdb.adt_vdb.VDB. "
                    "Please make sure all the required methods are implemented."
                )

    async def health(self, check_dependencies: bool = False) -> dict[str, Any]:
        """Check the health of the Ingestion server."""
        response_message = "Service is up."
        health_results = {}
        health_results["message"] = response_message

        vdb_op, _ = self.__prepare_vdb_op_and_collection_name(bypass_validation=True)

        if check_dependencies:
            from nvidia_rag.ingestor_server.health import check_all_services_health

            dependencies_results = await check_all_services_health(vdb_op)
            health_results.update(dependencies_results)
        return health_results

    async def validate_directory_traversal_attack(self, file):
        try:
            # Path.resolve(strict=True) is a method used to
            # obtain the absolute and normalized path, with
            # the added condition that the path must physically
            # exist on the filesystem. If a directory traversal
            # attack is tried, resulting path after the resolve
            # will be invalid.
            if file:
                _ = Path(file).resolve(strict=True)
        except Exception as e:
            raise ValueError(
                f"File not found or a directory traversal attack detected! Filepath: {file}"
            ) from e

    def __prepare_vdb_op_and_collection_name(
        self,
        vdb_endpoint: str = None,
        collection_name: str = None,
        custom_metadata: list[dict[str, Any]] = None,
        filepaths: list[str] = None,
        bypass_validation: bool = False,
    ) -> VDBRag:
        """
        Prepare the VDBRag object for ingestion.
        Also, validate the arguments.
        """
        if self.vdb_op is None:
            if not bypass_validation and collection_name is None:
                raise ValueError(
                    "`collection_name` argument is required when `vdb_op` is not "
                    "provided during initialization."
                )
            vdb_op = _get_vdb_op(
                vdb_endpoint=vdb_endpoint or CONFIG.vector_store.url,
                collection_name=collection_name,
                custom_metadata=custom_metadata,
                all_file_paths=filepaths,
            )
            return vdb_op, collection_name

        if not bypass_validation and (collection_name or custom_metadata):
            raise ValueError(
                "`collection_name` and `custom_metadata` arguments are not "
                "supported when `vdb_op` is provided during initialization."
            )

        return self.vdb_op, self.vdb_op.collection_name

    async def upload_documents(
        self,
        filepaths: list[str],
        blocking: bool = False,
        collection_name: str = None,
        vdb_endpoint: str = CONFIG.vector_store.url,
        split_options: dict[str, Any] = None,
        custom_metadata: list[dict[str, Any]] = None,
        generate_summary: bool = False,
    ) -> dict[str, Any]:
        """Upload documents to the vector store.

        Args:
            filepaths (List[str]): List of absolute filepaths to upload
            blocking (bool, optional): Whether to block until ingestion completes. Defaults to False.
            collection_name (str, optional): Name of collection in vector database. Defaults to "multimodal_data".
            split_options (Dict[str, Any], optional): Options for splitting documents. Defaults to chunk_size and chunk_overlap from settings.
            custom_metadata (List[Dict[str, Any]], optional): Custom metadata to add to documents. Defaults to empty list.
        """

        vdb_op, collection_name = self.__prepare_vdb_op_and_collection_name(
            vdb_endpoint=vdb_endpoint,
            collection_name=collection_name,
            filepaths=filepaths,
        )
<<<<<<< HEAD

        # Set default values for mutable arguments
        if split_options is None:
            split_options = {
                "chunk_size": CONFIG.nv_ingest.chunk_size,
                "chunk_overlap": CONFIG.nv_ingest.chunk_overlap,
            }
        if custom_metadata is None:
            custom_metadata = []

        if not vdb_op.check_collection_exists(collection_name):
            raise ValueError(
                f"Collection {collection_name} does not exist. Ensure a collection is created using POST /collection endpoint first."
            )

=======

        # Set default values for mutable arguments
        if split_options is None:
            split_options = {
                "chunk_size": CONFIG.nv_ingest.chunk_size,
                "chunk_overlap": CONFIG.nv_ingest.chunk_overlap,
            }
        if custom_metadata is None:
            custom_metadata = []

        if not vdb_op.check_collection_exists(collection_name):
            raise ValueError(
                f"Collection {collection_name} does not exist. Ensure a collection is created using POST /collection endpoint first."
            )

>>>>>>> ba87c086
        try:
            if not blocking:

                def _task():
                    return self.__ingest_docs(
                        filepaths=filepaths,
                        collection_name=collection_name,
                        vdb_endpoint=vdb_endpoint,
                        vdb_op=vdb_op,
                        split_options=split_options,
                        custom_metadata=custom_metadata,
                        generate_summary=generate_summary,
                    )

                task_id = INGESTION_TASK_HANDLER.submit_task(_task)
                return {
                    "message": "Ingestion started in background",
                    "task_id": task_id,
                }
            else:
                response_dict = await self.__ingest_docs(
                    filepaths=filepaths,
                    collection_name=collection_name,
                    vdb_endpoint=vdb_endpoint,
                    vdb_op=vdb_op,
                    split_options=split_options,
                    custom_metadata=custom_metadata,
                    generate_summary=generate_summary,
                )
            return response_dict

        except Exception as e:
            logger.exception(f"Failed to upload documents: {e}")
            return {
                "message": f"Failed to upload documents due to error: {str(e)}",
                "total_documents": len(filepaths),
                "documents": [],
                "failed_documents": [],
            }

    async def __ingest_docs(
        self,
        filepaths: list[str],
        collection_name: str = None,
        vdb_endpoint: str = CONFIG.vector_store.url,
        vdb_op: VDBRag = None,
        split_options: dict[str, Any] = None,
        custom_metadata: list[dict[str, Any]] = None,
        generate_summary: bool = False,
    ) -> dict[str, Any]:
        """
        Main function called by ingestor server to ingest
        the documents to vector-DB

        Arguments:
            - filepaths: List[str] - List of absolute filepaths
            - collection_name: str - Name of the collection in the vector database
            - split_options: Dict[str, Any] - Options for splitting documents
            - custom_metadata: List[Dict[str, Any]] - Custom metadata to be added to documents
        """
        logger.info("Performing ingestion in collection_name: %s", collection_name)
        logger.debug("Filepaths for ingestion: %s", filepaths)

        failed_validation_documents = []
        validation_errors = []
        original_file_count = len(filepaths)

        try:
            # Always run validation if there's a schema, even without custom_metadata
            validation_status, validation_errors = await self._validate_custom_metadata(
                custom_metadata, collection_name, vdb_op, filepaths
            )

            # Re-initialize vdb_op if custom_metadata is provided
            # This is needed since custom_metadata is normalized in the _validate_custom_metadata method
            if custom_metadata:
                vdb_op, collection_name = self.__prepare_vdb_op_and_collection_name(
                    vdb_endpoint=vdb_endpoint,
                    collection_name=collection_name,
                    custom_metadata=custom_metadata,
                    filepaths=filepaths,
                )

            if not validation_status:
                failed_filenames = set()
                for error in validation_errors:
                    metadata_item = error.get("metadata", {})
                    filename = metadata_item.get("filename", "")
                    if filename:
                        failed_filenames.add(filename)

                # Add failed documents to the list
                for filename in failed_filenames:
                    failed_validation_documents.append(
                        {
                            "document_name": filename,
                            "error_message": f"Metadata validation failed for {filename}",
                        }
                    )

                filepaths = [
                    file
                    for file in filepaths
                    if os.path.basename(file) not in failed_filenames
                ]
                custom_metadata = [
                    item
                    for item in custom_metadata
                    if item.get("filename") not in failed_filenames
                ]

            # Get all documents in the collection (only if we have files to process)
            existing_documents = set()
            if filepaths:
                get_docs_response = self.get_documents(
                    collection_name, bypass_validation=True
                )
                existing_documents = {
                    doc.get("document_name") for doc in get_docs_response["documents"]
                }

            for file in filepaths:
                await self.validate_directory_traversal_attack(file)
                filename = os.path.basename(file)
                # Check if the provided filepaths are valid
                if not os.path.exists(file):
                    logger.error(f"File {file} does not exist. Ingestion failed.")
                    failed_validation_documents.append(
                        {
                            "document_name": filename,
                            "error_message": f"File {filename} does not exist at path {file}. Ingestion failed.",
                        }
                    )

                if not os.path.isfile(file):
                    failed_validation_documents.append(
                        {
                            "document_name": filename,
                            "error_message": f"File {filename} is not a file. Ingestion failed.",
                        }
                    )

                # Check if the provided filepaths are already in vector-DB
                if filename in existing_documents:
                    logger.error(
                        f"Document {file} already exists. Upload failed. Please call PATCH /documents endpoint to delete and replace this file."
                    )
                    failed_validation_documents.append(
                        {
                            "document_name": filename,
                            "error_message": f"Document {filename} already exists. Use update document API instead.",
                        }
                    )

                # Check for unsupported file formats (.rst, .rtf, etc.)
                not_supported_formats = (".rst", ".rtf", ".org")
                if filename.endswith(not_supported_formats):
                    logger.info(
                        "Detected a .rst or .rtf file, you need to install Pandoc manually in Docker."
                    )
                    # Provide instructions to install Pandoc in Dockerfile
                    dockerfile_instructions = """
                    # Install pandoc from the tarball to support ingestion .rst, .rtf & .org files
                    RUN curl -L https://github.com/jgm/pandoc/releases/download/3.6/pandoc-3.6-linux-amd64.tar.gz -o /tmp/pandoc.tar.gz && \
                    tar -xzf /tmp/pandoc.tar.gz -C /tmp && \
                    mv /tmp/pandoc-3.6/bin/pandoc /usr/local/bin/ && \
                    rm -rf /tmp/pandoc.tar.gz /tmp/pandoc-3.6
                    """
                    logger.info(dockerfile_instructions)
                    failed_validation_documents.append(
                        {
                            "document_name": filename,
                            "error_message": f"Document {filename} is not a supported format. Check logs for details.",
                        }
                    )

            # Check if all provided files have failed (consolidated check)
            if len(failed_validation_documents) == original_file_count:
                return {
                    "message": "Document upload job failed. All files failed to validate. Check logs for details.",
                    "total_documents": original_file_count,
                    "documents": [],
                    "failed_documents": failed_validation_documents,
                    "validation_errors": validation_errors,
                    "state": "FAILED",
                }

            # Remove the failed validation documents from the filepaths
            failed_filenames_set = {
                failed_document.get("document_name")
                for failed_document in failed_validation_documents
            }
            filepaths = [
                file
                for file in filepaths
                if os.path.basename(file) not in failed_filenames_set
            ]

            if len(failed_validation_documents):
                logger.error(f"Validation errors: {failed_validation_documents}")

            logger.info("Filepaths for ingestion after validation: %s", filepaths)

            # Peform ingestion using nvingest for all files that have not failed
            # Check if the provided collection_name exists in vector-DB

            start_time = time.time()
            results, failures = await self.__nvingest_upload_doc(
                filepaths=filepaths,
                collection_name=collection_name,
                vdb_op=vdb_op,
                split_options=split_options,
                generate_summary=generate_summary,
            )

            logger.info(
                "== Overall Ingestion completed successfully in %s seconds ==",
                time.time() - start_time,
            )

            # Get failed documents
            failed_documents = await self.__get_failed_documents(
                failures, filepaths, collection_name
            )
            failures_filepaths = [
                failed_document.get("document_name")
                for failed_document in failed_documents
            ]

            filename_to_metadata_map = {
                custom_metadata_item.get("filename"): custom_metadata_item.get(
                    "metadata"
                )
                for custom_metadata_item in custom_metadata
            }
            # Generate response dictionary
            uploaded_documents = [
                {
                    # Generate a document_id from filename
                    "document_id": str(uuid4()),
                    "document_name": os.path.basename(filepath),
                    "size_bytes": os.path.getsize(filepath),
                    "metadata": {
                        **filename_to_metadata_map.get(os.path.basename(filepath), {}),
                        "filename": filename_to_metadata_map.get(
                            os.path.basename(filepath), {}
                        ).get("filename")
                        or os.path.basename(filepath),
                    },
                }
                for filepath in filepaths
                if os.path.basename(filepath) not in failures_filepaths
            ]

            # Get current timestamp in ISO format
            # TODO: Store document_id, timestamp and document size as metadata

            response_data = {
                "message": "Document upload job successfully completed.",
                "total_documents": original_file_count,
                "documents": uploaded_documents,
                "failed_documents": failed_documents + failed_validation_documents,
                "validation_errors": validation_errors,
            }

            # Optional: Clean up provided files after ingestion, needed for
            # docker workflow
            if self.mode == SERVER_MODE:
                logger.info(f"Cleaning up files in {filepaths}")
                for file in filepaths:
                    try:
                        os.remove(file)
                        logger.debug(f"Deleted temporary file: {file}")
                    except FileNotFoundError:
                        logger.warning(f"File not found: {file}")
                    except Exception as e:
                        logger.error(f"Error deleting {file}: {e}")

            return response_data

        except Exception as e:
            logger.exception(
                "Ingestion failed due to error: %s",
                e,
                exc_info=logger.getEffectiveLevel() <= logging.DEBUG,
            )
            raise e

    async def __ingest_document_summary(
        self, results: list[list[dict[str, str | dict]]], collection_name: str
    ) -> None:
        """
        Generates and ingests document summaries for a list of files.

        Args:
            filepaths (List[str]): List of paths to documents to generate summaries for
        """

        logger.info("Document summary ingestion started")
        start_time = time.time()
        # Prepare summary documents
        documents = await self.__prepare_summary_documents(results, collection_name)
        # Generate summary for each document
        documents = await self.__generate_summary_for_documents(documents)
        # # Add document summary to minio
        await self.__put_document_summary_to_minio(documents)
        end_time = time.time()
        logger.info(
            f"Document summary ingestion completed! Time taken: {end_time - start_time} seconds"
        )

    async def update_documents(
        self,
        filepaths: list[str],
        blocking: bool = False,
        collection_name: str = None,
        vdb_endpoint: str = CONFIG.vector_store.url,
        split_options: dict[str, Any] = None,
        custom_metadata: list[dict[str, Any]] = None,
        generate_summary: bool = False,
    ) -> dict[str, Any]:
        """Upload a document to the vector store. If the document already exists, it will be replaced."""

        # Set default values for mutable arguments
        if split_options is None:
            split_options = {
                "chunk_size": CONFIG.nv_ingest.chunk_size,
                "chunk_overlap": CONFIG.nv_ingest.chunk_overlap,
            }
        if custom_metadata is None:
            custom_metadata = []

        for file in filepaths:
            file_name = os.path.basename(file)

            # Delete the existing document

            if self.mode == SERVER_MODE:
                response = self.delete_documents(
                    [file_name],
                    collection_name=collection_name,
                    include_upload_path=True,
                )
            else:
                response = self.delete_documents(
                    [file], collection_name=collection_name
                )

            if response["total_documents"] == 0:
                logger.info(
                    "Unable to remove %s from collection. Either the document does not exist or there is an error while removing. Proceeding with ingestion.",
                    file_name,
                )
            else:
                logger.info(
                    "Successfully removed %s from collection %s.",
                    file_name,
                    collection_name,
                )

        response = await self.upload_documents(
            filepaths=filepaths,
            blocking=blocking,
            collection_name=collection_name,
            vdb_endpoint=vdb_endpoint,
            split_options=split_options,
            custom_metadata=custom_metadata,
            generate_summary=generate_summary,
        )
        return response

    @staticmethod
    async def status(task_id: str) -> dict[str, Any]:
        """Get the status of an ingestion task."""

        logger.info(f"Getting status of task {task_id}")
        try:
            if INGESTION_TASK_HANDLER.get_task_status(task_id) == "PENDING":
                logger.info(f"Task {task_id} is pending")
                return {"state": "PENDING", "result": {"message": "Task is pending"}}
            elif INGESTION_TASK_HANDLER.get_task_status(task_id) == "FINISHED":
                try:
                    result = INGESTION_TASK_HANDLER.get_task_result(task_id)
                    if isinstance(result, dict) and result.get("state") == "FAILED":
                        logger.error(
                            f"Task {task_id} failed with error: {result.get('message')}"
                        )
                        result.pop("state")
                        return {"state": "FAILED", "result": result}
                    logger.info(f"Task {task_id} is finished")
                    return {"state": "FINISHED", "result": result}
                except Exception as e:
                    logger.error(f"Task {task_id} failed with error: {e}")
                    return {"state": "FAILED", "result": {"message": str(e)}}
            else:
                logger.error(
                    f"Unknown task state: {
                        INGESTION_TASK_HANDLER.get_task_status(task_id)
                    }"
                )
                return {"state": "UNKNOWN", "result": {"message": "Unknown task state"}}
        except KeyError as e:
            logger.error(f"Task {task_id} not found with error: {e}")
            return {"state": "UNKNOWN", "result": {"message": "Unknown task state"}}

    def create_collection(
        self,
        collection_name: str = None,
        vdb_endpoint: str = CONFIG.vector_store.url,
        embedding_dimension: int = 2048,
        metadata_schema: list[dict[str, str]] = None,
    ) -> str:
        """
        Main function called by ingestor server to create a new collection in vector-DB
        """
        vdb_op, collection_name = self.__prepare_vdb_op_and_collection_name(
            vdb_endpoint=vdb_endpoint,
            collection_name=collection_name,
        )

        if metadata_schema is None:
            metadata_schema = []

        filename_field = {
            "name": "filename",
            "type": "string",
            "description": "Name of the uploaded file",
            "required": False,
        }

        existing_field_names = {field.get("name") for field in metadata_schema}
        if "filename" not in existing_field_names:
            metadata_schema.append(filename_field)

        try:
            # Create the metadata schema collection
            vdb_op.create_metadata_schema_collection()
            # Check if the collection already exists
            existing_collections = vdb_op.get_collection()
            if collection_name in [f["collection_name"] for f in existing_collections]:
                return {
                    "message": f"Collection {collection_name} already exists.",
                    "collection_name": collection_name,
                }
            logger.info(f"Creating collection {collection_name}")
            vdb_op.create_collection(collection_name, embedding_dimension)

            # Add metadata schema with validation
            if metadata_schema:
                validated_schema = []
                for field_dict in metadata_schema:
                    try:
                        field = MetadataField(**field_dict)
                        validated_schema.append(field.model_dump())
                    except Exception as e:
                        logger.error(
                            f"Invalid metadata field: {field_dict}, error: {e}"
                        )
                        raise Exception(
                            f"Invalid metadata field '{field_dict.get('name', 'unknown')}': {str(e)}"
                        ) from e

                vdb_op.add_metadata_schema(collection_name, validated_schema)
                logger.info(
                    f"Metadata schema validated and added to collection {collection_name}"
                )

            return {
                "message": f"Collection {collection_name} created successfully.",
                "collection_name": collection_name,
            }
        except Exception as e:
            logger.exception(f"Failed to create collection: {e}")
            raise Exception(f"Failed to create collection: {e}") from e

    def create_collections(
        self,
        collection_names: list[str],
        vdb_endpoint: str = CONFIG.vector_store.url,
        embedding_dimension: int = 2048,
        collection_type: str = "text",
    ) -> dict[str, Any]:
        """
        Main function called by ingestor server to create new collections in vector-DB
        """
        vdb_op, _ = self.__prepare_vdb_op_and_collection_name(
            vdb_endpoint=vdb_endpoint,
            collection_name="",
        )
        try:
            if not len(collection_names):
                return {
                    "message": "No collections to create. Please provide a list of collection names.",
                    "successful": [],
                    "failed": [],
                    "total_success": 0,
                    "total_failed": 0,
                }

            created_collections = []
            failed_collections = []

            for collection_name in collection_names:
                try:
                    vdb_op.create_collection(
                        collection_name=collection_name,
                        dimension=embedding_dimension,
                        collection_type=collection_type,
                    )
                    created_collections.append(collection_name)
                    logger.info(f"Collection '{collection_name}' created successfully.")

                except Exception as e:
                    failed_collections.append(
                        {"collection_name": collection_name, "error_message": str(e)}
                    )
                    logger.error(
                        f"Failed to create collection {collection_name}: {str(e)}"
                    )

            return {
                "message": "Collection creation process completed.",
                "successful": created_collections,
                "failed": failed_collections,
                "total_success": len(created_collections),
                "total_failed": len(failed_collections),
            }

        except Exception as e:
            logger.error(f"Failed to create collections due to error: {str(e)}")
            failed_collections = [
                {"collection_name": collection, "error_message": str(e)}
                for collection in collection_names
            ]
            return {
                "message": f"Failed to create collections due to error: {str(e)}",
                "successful": [],
                "failed": failed_collections,
                "total_success": 0,
                "total_failed": len(collection_names),
            }

    def delete_collections(
        self,
        collection_names: list[str],
        vdb_endpoint: str = CONFIG.vector_store.url,
    ) -> dict[str, Any]:
        """
        Main function called by ingestor server to delete collections in vector-DB
        """
        logger.info(f"Deleting collections {collection_names}")

        try:
            vdb_op, _ = self.__prepare_vdb_op_and_collection_name(
                vdb_endpoint=vdb_endpoint,
                collection_name="",
            )

            response = vdb_op.delete_collections(collection_names)
            # Delete citation metadata from Minio
            for collection in collection_names:
                collection_prefix = get_unique_thumbnail_id_collection_prefix(
                    collection
                )
<<<<<<< HEAD
                delete_object_names = MINIO_OPERATOR.list_payloads(collection_prefix)
                MINIO_OPERATOR.delete_payloads(delete_object_names)
=======
                delete_object_names = get_minio_operator_instance().list_payloads(
                    collection_prefix
                )
                get_minio_operator_instance().delete_payloads(delete_object_names)
>>>>>>> ba87c086

            # Delete document summary from Minio
            for collection in collection_names:
                collection_prefix = get_unique_thumbnail_id_collection_prefix(
                    f"summary_{collection}"
                )
<<<<<<< HEAD
                delete_object_names = MINIO_OPERATOR.list_payloads(collection_prefix)
                if len(delete_object_names):
                    MINIO_OPERATOR.delete_payloads(delete_object_names)
=======
                delete_object_names = get_minio_operator_instance().list_payloads(
                    collection_prefix
                )
                if len(delete_object_names):
                    get_minio_operator_instance().delete_payloads(delete_object_names)
>>>>>>> ba87c086
                    logger.info(
                        f"Deleted all document summaries from Minio for collection: {collection}"
                    )

            return response
        except Exception as e:
            logger.error(f"Failed to delete collections in milvus: {e}")
            from traceback import print_exc

            logger.error(print_exc())
            return {
                "message": f"Failed to delete collections due to error: {str(e)}",
                "collections": [],
                "total_collections": 0,
            }

    def get_collections(
        self,
        vdb_endpoint: str = CONFIG.vector_store.url,
    ) -> dict[str, Any]:
        """
        Main function called by ingestor server to get all collections in vector-DB.

        Args:
            vdb_endpoint (str): The endpoint of the vector database.

        Returns:
            Dict[str, Any]: A dictionary containing the collection list, message, and total count.
        """
        try:
            vdb_op, _ = self.__prepare_vdb_op_and_collection_name(
                vdb_endpoint=vdb_endpoint,
                collection_name="",
            )
            # Fetch collections from vector store
            collection_info = vdb_op.get_collection()

            return {
                "message": "Collections listed successfully.",
                "collections": collection_info,
                "total_collections": len(collection_info),
            }

        except Exception as e:
            logger.error(f"Failed to retrieve collections: {e}")
            return {
                "message": f"Failed to retrieve collections due to error: {str(e)}",
                "collections": [],
                "total_collections": 0,
            }

    def get_documents(
        self,
        collection_name: str = None,
        vdb_endpoint: str = CONFIG.vector_store.url,
        bypass_validation: bool = False,
    ) -> dict[str, Any]:
        """
        Retrieves filenames stored in the vector store.
        It's called when the GET endpoint of `/documents` API is invoked.

        Returns:
            Dict[str, Any]: Response containing a list of documents with metadata.
        """
        try:
            vdb_op, collection_name = self.__prepare_vdb_op_and_collection_name(
                vdb_endpoint=vdb_endpoint,
                collection_name=collection_name,
                bypass_validation=bypass_validation,
            )
            documents_list = vdb_op.get_documents(collection_name)

            # Generate response format
            documents = [
                {
                    "document_id": "",  # TODO - Use actual document_id
                    "document_name": os.path.basename(
                        doc_item.get("document_name")
                    ),  # Extract file name
                    "timestamp": "",  # TODO - Use actual timestamp
                    "size_bytes": 0,  # TODO - Use actual size
                    "metadata": doc_item.get("metadata", {}),
                }
                for doc_item in documents_list
            ]

            return {
                "documents": documents,
                "total_documents": len(documents),
                "message": "Document listing successfully completed.",
            }

        except Exception as e:
            logger.exception(f"Failed to retrieve documents due to error {e}.")
            return {
                "documents": [],
                "total_documents": 0,
                "message": f"Document listing failed due to error {e}.",
            }

    def delete_documents(
        self,
        document_names: list[str],
        collection_name: str = None,
        vdb_endpoint: str = CONFIG.vector_store.url,
        include_upload_path: bool = False,
    ) -> dict[str, Any]:
        """Delete documents from the vector index.
        It's called when the DELETE endpoint of `/documents` API is invoked.

        Args:
            document_names (List[str]): List of filenames to be deleted from vectorstore.
            collection_name (str): Name of the collection to delete documents from.
            vdb_endpoint (str): Vector database endpoint.

        Returns:
            Dict[str, Any]: Response containing a list of deleted documents with metadata.
        """
        settings = get_config()

        try:
            vdb_op, collection_name = self.__prepare_vdb_op_and_collection_name(
                vdb_endpoint=vdb_endpoint,
                collection_name=collection_name,
            )

            logger.info(
                f"Deleting documents {document_names} from collection {collection_name}"
            )

            # Prepare source values for deletion
            if include_upload_path:
                upload_folder = str(
                    Path(
                        os.path.join(
                            settings.temp_dir, f"uploaded_files/{collection_name}"
                        )
                    )
                )
            else:
                upload_folder = ""
            source_values = [
                os.path.join(upload_folder, filename) for filename in document_names
            ]

            if vdb_op.delete_documents(collection_name, source_values):
                # Generate response dictionary
                documents = [
                    {
                        "document_id": "",  # TODO - Use actual document_id
                        "document_name": doc,
                        "size_bytes": 0,  # TODO - Use actual size
                    }
                    for doc in document_names
                ]
                # Delete citation metadata from Minio
                for doc in document_names:
                    filename_prefix = get_unique_thumbnail_id_file_name_prefix(
                        collection_name, doc
                    )
<<<<<<< HEAD
                    delete_object_names = MINIO_OPERATOR.list_payloads(filename_prefix)
                    MINIO_OPERATOR.delete_payloads(delete_object_names)
=======
                    delete_object_names = get_minio_operator_instance().list_payloads(
                        filename_prefix
                    )
                    get_minio_operator_instance().delete_payloads(delete_object_names)
>>>>>>> ba87c086

                # Delete document summary from Minio
                for doc in document_names:
                    filename_prefix = get_unique_thumbnail_id_file_name_prefix(
                        f"summary_{collection_name}", doc
                    )
<<<<<<< HEAD
                    delete_object_names = MINIO_OPERATOR.list_payloads(filename_prefix)
=======
                    delete_object_names = get_minio_operator_instance().list_payloads(
                        filename_prefix
                    )
>>>>>>> ba87c086
                    if len(delete_object_names):
                        get_minio_operator_instance().delete_payloads(
                            delete_object_names
                        )
                        logger.info(f"Deleted summary for doc: {doc} from Minio")
                return {
                    "message": "Files deleted successfully",
                    "total_documents": len(documents),
                    "documents": documents,
                }

        except Exception as e:
            return {
                "message": f"Failed to delete files due to error: {e}",
                "total_documents": 0,
                "documents": [],
            }

        return {
            "message": "Failed to delete files due to error. Check logs for details.",
            "total_documents": 0,
            "documents": [],
        }

    def __put_content_to_minio(
        self,
        results: list[list[dict[str, str | dict]]],
        collection_name: str,
    ) -> None:
        """
        Put nv-ingest image/table/chart content to minio
        """
        if not CONFIG.enable_citations:
            logger.info(f"Skipping minio insertion for collection: {collection_name}")
            return  # Don't perform minio insertion if captioning is disabled

        payloads = []
        object_names = []

        for result in results:
            for result_element in result:
                if result_element.get("document_type") in ["image", "structured"]:
                    # Pull content from result_element
                    content = result_element.get("metadata").get("content")
                    file_name = os.path.basename(
                        result_element.get("metadata")
                        .get("source_metadata")
                        .get("source_id")
                    )
                    page_number = (
                        result_element.get("metadata")
                        .get("content_metadata")
                        .get("page_number")
                    )
                    location = (
                        result_element.get("metadata")
                        .get("content_metadata")
                        .get("location")
                    )

                    if location is not None:
                        # Get unique_thumbnail_id
                        unique_thumbnail_id = get_unique_thumbnail_id(
                            collection_name=collection_name,
                            file_name=file_name,
                            page_number=page_number,
                            location=location,
                        )

                        payloads.append({"content": content})
                        object_names.append(unique_thumbnail_id)

        if os.getenv("ENABLE_MINIO_BULK_UPLOAD", "True") in ["True", "true"]:
            logger.info(f"Bulk uploading {len(payloads)} payloads to MinIO")
<<<<<<< HEAD
            MINIO_OPERATOR.put_payloads_bulk(
=======
            get_minio_operator_instance().put_payloads_bulk(
>>>>>>> ba87c086
                payloads=payloads, object_names=object_names
            )
        else:
            logger.info(f"Sequentially uploading {len(payloads)} payloads to MinIO")
            for payload, object_name in zip(payloads, object_names, strict=False):
<<<<<<< HEAD
                MINIO_OPERATOR.put_payload(payload=payload, object_name=object_name)
=======
                get_minio_operator_instance().put_payload(
                    payload=payload, object_name=object_name
                )
>>>>>>> ba87c086

    async def __nvingest_upload_doc(
        self,
        filepaths: list[str],
        collection_name: str,
        vdb_op: VDBRag = None,
        split_options: dict[str, Any] = None,
        generate_summary: bool = False,
    ) -> tuple[list[list[dict[str, str | dict]]], list[dict[str, Any]]]:
        """
        Wrapper function to ingest documents in chunks using NV-ingest

        Arguments:
            - filepaths: List[str] - List of absolute filepaths
            - collection_name: str - Name of the collection in the vector database
            - vdb_endpoint: str - URL of the vector database endpoint
            - split_options: SplitOptions - Options for splitting documents
            - custom_metadata: List[CustomMetadata] - Custom metadata to be added to documents
        """
        if not ENABLE_NV_INGEST_BATCH_MODE:
            # Single batch mode
            logger.info(
                "== Performing ingestion in SINGLE batch for collection_name: %s with %d files ==",
                collection_name,
                len(filepaths),
            )
            results, failures = await self.__nv_ingest_ingestion(
                filepaths=filepaths,
                collection_name=collection_name,
                vdb_op=vdb_op,
                split_options=split_options,
                generate_summary=generate_summary,
            )
            return results, failures

        else:
            # BATCH_MODE
            logger.info(
                f"== Performing ingestion in BATCH_MODE for collection_name: {
                    collection_name
                } "
                f"with {len(filepaths)} files =="
            )

            # Process batches sequentially
            if not ENABLE_NV_INGEST_PARALLEL_BATCH_MODE:
                logger.info("Processing batches sequentially")
                all_results = []
                all_failures = []
                for i in range(0, len(filepaths), NV_INGEST_FILES_PER_BATCH):
                    sub_filepaths = filepaths[i : i + NV_INGEST_FILES_PER_BATCH]
                    batch_num = i // NV_INGEST_FILES_PER_BATCH + 1
                    logger.info(
                        f"=== Batch Processing Status - Collection: {collection_name} - "
                        f"Processing batch {batch_num} of {len(filepaths) // NV_INGEST_FILES_PER_BATCH + 1} - "
                        f"Documents in current batch: {len(sub_filepaths)} ==="
                    )
                    results, failures = await self.__nv_ingest_ingestion(
                        filepaths=sub_filepaths,
                        collection_name=collection_name,
                        vdb_op=vdb_op,
                        batch_number=batch_num,
                        split_options=split_options,
                        generate_summary=generate_summary,
                    )
                    all_results.extend(results)
                    all_failures.extend(failures)

                if (
                    hasattr(vdb_op, "csv_file_path")
                    and vdb_op.csv_file_path is not None
                ):
                    os.remove(vdb_op.csv_file_path)
                    logger.debug(
                        f"Deleted temporary custom metadata csv file: {vdb_op.csv_file_path} "
                        f"for collection: {collection_name}"
                    )

                return all_results, all_failures

            else:
                # Process batches in parallel with worker pool of 4
                logger.info(
                    f"Processing batches in parallel with concurrency: {
                        NV_INGEST_CONCURRENT_BATCHES
                    }"
                )
                all_results = []
                all_failures = []
                tasks = []
                semaphore = asyncio.Semaphore(
                    NV_INGEST_CONCURRENT_BATCHES
                )  # Limit concurrent tasks

                async def process_batch(sub_filepaths, batch_num):
                    async with semaphore:
                        logger.info(
                            f"=== Processing Batch - Collection: {collection_name} - "
                            f"Batch {batch_num} of {len(filepaths) // NV_INGEST_FILES_PER_BATCH + 1} - "
                            f"Documents in batch: {len(sub_filepaths)} ==="
                        )
                        return await self.__nv_ingest_ingestion(
                            filepaths=sub_filepaths,
                            collection_name=collection_name,
                            vdb_op=vdb_op,
                            batch_number=batch_num,
                            split_options=split_options,
                            generate_summary=generate_summary,
                        )

                for i in range(0, len(filepaths), NV_INGEST_FILES_PER_BATCH):
                    sub_filepaths = filepaths[i : i + NV_INGEST_FILES_PER_BATCH]
                    batch_num = i // NV_INGEST_FILES_PER_BATCH + 1
                    task = process_batch(sub_filepaths, batch_num)
                    tasks.append(task)

                # Wait for all tasks to complete
                batch_results = await asyncio.gather(*tasks)

                # Combine results from all batches
                for results, failures in batch_results:
                    all_results.extend(results)
                    all_failures.extend(failures)

                if (
                    hasattr(vdb_op, "csv_file_path")
                    and vdb_op.csv_file_path is not None
                ):
                    os.remove(vdb_op.csv_file_path)
                    logger.debug(
                        f"Deleted temporary custom metadata csv file: {vdb_op.csv_file_path} "
                        f"for collection: {collection_name}"
                    )

                return all_results, all_failures

    async def __nv_ingest_ingestion(
        self,
        filepaths: list[str],
        collection_name: str,
        vdb_op: VDBRag = None,
        batch_number: int = 0,
        split_options: dict[str, Any] = None,
        generate_summary: bool = False,
    ) -> tuple[list[list[dict[str, str | dict]]], list[dict[str, Any]]]:
        """
        This methods performs following steps:
        - Perform extraction and splitting using NV-ingest ingestor
        - Prepare langchain documents from the nv-ingest results
        - Embeds and add documents to Vectorstore collection

        Arguments:
            - filepaths: List[str] - List of absolute filepaths
            - collection_name: str - Name of the collection in the vector database
            - vdb_endpoint: str - URL of the vector database endpoint
            - batch_number: int - Batch number for the ingestion process
            - split_options: SplitOptions - Options for splitting documents
            - custom_metadata: List[CustomMetadata] - Custom metadata to be added to documents
        """
        if split_options is None:
            split_options = {
                "chunk_size": CONFIG.nv_ingest.chunk_size,
                "chunk_overlap": CONFIG.nv_ingest.chunk_overlap,
            }

        filtered_filepaths = await self.__remove_unsupported_files(filepaths)
        if CONFIG.nv_ingest.pdf_extract_method not in ["None", "none"]:
            filtered_filepaths = await self.__remove_non_pdf_files(filtered_filepaths)

        if len(filtered_filepaths) == 0:
            logger.error("No files to ingest after filtering.")
            results, failures = [], []
            return results, failures

        nv_ingest_ingestor = get_nv_ingest_ingestor(
            nv_ingest_client_instance=NV_INGEST_CLIENT_INSTANCE,
            filepaths=filtered_filepaths,
            split_options=split_options,
            vdb_op=vdb_op,
        )
        start_time = time.time()
        logger.info(
            f"Performing ingestion for batch {batch_number} with parameters: {
                split_options
            }"
        )
        results, failures = await asyncio.to_thread(
            lambda: nv_ingest_ingestor.ingest(
                return_failures=True,
                show_progress=logger.getEffectiveLevel() <= logging.DEBUG,
            )
        )
        total_ingestion_time = time.time() - start_time
        self._log_result_info(batch_number, results, failures, total_ingestion_time)

        if generate_summary:
            logger.info(
                f"Document summary generation starting in background for batch {
                    batch_number
                }.."
            )
            asyncio.create_task(
                self.__ingest_document_summary(results, collection_name=collection_name)
            )
<<<<<<< HEAD

        logger.info(
            f"== NV-ingest Job for collection_name: {collection_name} "
            f"for batch {batch_number} is complete! Time taken: {end_time - start_time} seconds =="
        )
=======
>>>>>>> ba87c086

        if not results:
            error_message = "NV-Ingest ingestion failed with no results."
            logger.error(error_message)
            if len(failures) > 0:
                return results, failures
            raise Exception(error_message)

        try:
            start_time = time.time()
            self.__put_content_to_minio(
                results=results, collection_name=collection_name
            )
            end_time = time.time()
            logger.info(
                f"== MinIO upload for collection_name: {collection_name} "
                f"for batch {batch_number} is complete! Time taken: {
                    end_time - start_time
                } seconds =="
            )
        except Exception as e:
            logger.error(
                "Failed to put content to minio: %s, citations would be disabled for collection: %s",
                str(e),
                collection_name,
                exc_info=logger.getEffectiveLevel() <= logging.DEBUG,
            )

        return results, failures

<<<<<<< HEAD
=======
    def _log_result_info(
        self,
        batch_number: int,
        results: list[list[dict[str, str | dict]]],
        failures: list[dict[str, Any]],
        total_ingestion_time: float,
    ):
        """
        Log the results info with document type counts
        """
        from collections import defaultdict

        # Count document types
        doc_type_counts = defaultdict(int)
        total_documents = 0
        total_elements = 0
        raw_text_elements_size = 0  # in bytes

        for result in results:
            total_documents += 1
            for result_element in result:
                total_elements += 1
                document_type = result_element.get("document_type", "unknown")
                document_subtype = (
                    result_element.get("metadata", {})
                    .get("content_metadata", {})
                    .get("subtype", "")
                )
                if document_subtype:
                    document_type_subtype = f"{document_type}({document_subtype})"
                else:
                    document_type_subtype = document_type
                doc_type_counts[document_type_subtype] += 1
                if document_type == "text":
                    raw_text_elements_size += len(
                        result_element.get("metadata", {}).get("content", "")
                    )

        # Create summary string
        summary_parts = []
        for doc_type in doc_type_counts.keys():
            count = doc_type_counts.get(doc_type, 0)
            if count > 0:
                summary_parts.append(f"{doc_type}:{count}")
        if raw_text_elements_size > 0:
            summary_parts.append(
                f"Raw text elements size: {raw_text_elements_size} bytes"
            )

        summary = (
            f"Successfully processed {total_documents} document(s) with {total_elements} element(s) • "
            + " • ".join(summary_parts)
        )
        if failures:
            summary += f", {len(failures)} files failed ingestion"

        logger.info(
            f"== Batch {batch_number} Ingestion completed in {total_ingestion_time:.2f} seconds • Summary: {summary} =="
        )

>>>>>>> ba87c086
    async def __get_failed_documents(
        self,
        failures: list[dict[str, Any]],
        filepaths: list[str],
        collection_name: str,
    ) -> list[dict[str, Any]]:
        """
        Get failed documents

        Arguments:
            - failures: List[Dict[str, Any]] - List of failures
            - filepaths: List[str] - List of filepaths
            - results: List[List[Dict[str, Union[str, dict]]]] - List of results

        Returns:
            - List[Dict[str, Any]] - List of failed documents
        """
        failed_documents = []
        failed_documents_filenames = set()
        for failure in failures:
            error_message = str(failure[1])
            failed_filename = os.path.basename(str(failure[0]))
            failed_documents.append(
                {"document_name": failed_filename, "error_message": error_message}
            )
            failed_documents_filenames.add(failed_filename)

        # Add non-supported files to failed documents
        for filepath in await self.__get_non_supported_files(filepaths):
            filename = os.path.basename(filepath)
            if filename not in failed_documents_filenames:
                failed_documents.append(
                    {
                        "document_name": filename,
                        "error_message": "Unsupported file type, supported file types are: "
                        + ", ".join(SUPPORTED_FILE_TYPES),
                    }
                )
                failed_documents_filenames.add(filename)

        # Add non-pdf files to failed documents if pdf extract method is not None
        if CONFIG.nv_ingest.pdf_extract_method not in ["None", "none"]:
            for filepath in filepaths:
                # Check if the file is a pdf
                if os.path.splitext(filepath)[1].lower() != ".pdf":
                    filename = os.path.basename(filepath)
                    if filename not in failed_documents_filenames:
                        failed_documents.append(
                            {
                                "document_name": filename,
                                "error_message": "Non-PDF file type not supported for extraction with pdf extract method: "
                                + CONFIG.nv_ingest.pdf_extract_method
                                + "please set pdf extract method to None to ingest this file",
                            }
                        )
                        failed_documents_filenames.add(filename)

        # Add document to failed documents if it is not in the Milvus
        filenames_in_vdb = set()
        for document in self.get_documents(collection_name, bypass_validation=True).get(
            "documents"
        ):
            filenames_in_vdb.add(document.get("document_name"))
        for filepath in filepaths:
            filename = os.path.basename(filepath)
            if (
                filename not in filenames_in_vdb
                and filename not in failed_documents_filenames
            ):
                failed_documents.append(
                    {
                        "document_name": filename,
                        "error_message": "Ingestion did not complete successfully",
                    }
                )
                failed_documents_filenames.add(filename)

        if failed_documents:
            logger.error("Ingestion failed for %d document(s)", len(failed_documents))
            logger.error(
                "Failed documents details: %s", json.dumps(failed_documents, indent=4)
            )

        return failed_documents

    async def __remove_unsupported_files(
        self,
        filepaths: list[str],
    ) -> list[str]:
        """Remove unsupported files from the list of filepaths"""
        non_supported_files = await self.__get_non_supported_files(filepaths)
        return [
            filepath for filepath in filepaths if filepath not in non_supported_files
        ]

    async def __remove_non_pdf_files(self, filepaths: list[str]) -> list[str]:
        """Remove non-PDF files from the list of filepaths."""
        return [
            filepath
            for filepath in filepaths
            if os.path.splitext(filepath)[1].lower() == ".pdf"
        ]

    async def __get_non_supported_files(self, filepaths: list[str]) -> list[str]:
        """Get filepaths of non-supported file extensions"""
        non_supported_files = []
        for filepath in filepaths:
            ext = os.path.splitext(filepath)[1].lower()
            if ext not in [
                "." + supported_ext for supported_ext in SUPPORTED_FILE_TYPES
            ]:
                non_supported_files.append(filepath)
        return non_supported_files

    async def _validate_custom_metadata(
        self,
        custom_metadata: list[dict[str, Any]],
        collection_name: str,
        vdb_op: VDBRag,
        filepaths: list[str],
    ) -> tuple[bool, list[dict[str, Any]]]:
        """
        Validate custom metadata against schema and return validation status and errors.

        Returns:
            Tuple[bool, List[Dict[str, Any]]]: (validation_status, validation_errors)
            validation_errors is a list of error dictionaries in the original format
        """
        # Get the metadata schema from the collection
        metadata_schema_data = vdb_op.get_metadata_schema(collection_name)
        logger.info(
            f"Metadata schema for collection {collection_name}: {metadata_schema_data}"
        )
        # Validate that metadata filenames match the files being ingested
        filenames = {os.path.basename(filepath) for filepath in filepaths}

        # Setup validation if schema exists
        validator = None
        metadata_schema = None
        if metadata_schema_data:
            logger.debug(
                f"Using metadata schema for collection '{collection_name}' with {len(metadata_schema_data)} fields"
            )
            config = get_config()
            validator = MetadataValidator(config)
            metadata_schema = MetadataSchema(schema=metadata_schema_data)
        else:
            logger.info(
                f"No metadata schema found for collection {collection_name}. Skipping schema validation."
            )

        filename_to_metadata = {
            item.get("filename"): item.get("metadata", {}) for item in custom_metadata
        }

        validation_errors = []
        validation_status = True

        # Process all metadata items and validate them
        for custom_metadata_item in custom_metadata:
            filename = custom_metadata_item.get("filename", "")
            metadata = custom_metadata_item.get("metadata", {})

            # Check if the filename is provided in the ingestion request
            if filename not in filenames:
                validation_errors.append(
                    {
                        "error": f"Filename: {filename} is not provided in the ingestion request",
                        "metadata": {"filename": filename, "file_metadata": metadata},
                    }
                )
                validation_status = False
                continue

            if validator and metadata_schema:
                (
                    is_valid,
                    field_errors,
                    normalized_metadata,
                ) = validator.validate_and_normalize_metadata_values(
                    metadata, metadata_schema
                )
                logger.debug(
                    f"Metadata validation for '{filename}': {'PASSED' if is_valid else 'FAILED'}"
                )
                if not is_valid:
                    validation_status = False
                    # Convert new validator format to original format for backward compatibility
                    for error in field_errors:
                        error_message = error.get("error", "Validation error")
                        validation_errors.append(
                            {
                                "error": f"File '{filename}': {error_message}",
                                "metadata": {
                                    "filename": filename,
                                    "file_metadata": metadata,
                                },
                            }
                        )
                else:
                    # Update the metadata with normalized datetime values
                    custom_metadata_item["metadata"] = normalized_metadata
                    logger.debug(
                        f"Updated metadata for file '{filename}' with normalized datetime values"
                    )
            else:
                # No schema - just do basic validation (ensure it's a dict)
                if not isinstance(metadata, dict):
                    validation_errors.append(
                        {
                            "error": f"Metadata for file '{filename}' must be a dictionary",
                            "metadata": {
                                "filename": filename,
                                "file_metadata": metadata,
                            },
                        }
                    )
                    validation_status = False

        # Check for files without metadata that require it
        for filepath in filepaths:
            filename = os.path.basename(filepath)
            if filename not in filename_to_metadata:
                if validator and metadata_schema:
                    required_fields = metadata_schema.required_fields
                    if required_fields:
                        validation_errors.append(
                            {
                                "error": f"File '{filename}': No metadata provided but schema requires fields: {required_fields}",
                                "metadata": {"filename": filename, "file_metadata": {}},
                            }
                        )
                        validation_status = False
                else:
                    logger.debug(
                        f"File '{filename}': No metadata provided, but no required fields in schema"
                    )

        if not validation_status:
            logger.error(
                f"Custom metadata validation failed: {len(validation_errors)} errors"
            )
        else:
            logger.debug("Custom metadata validated and normalized successfully.")

        return validation_status, validation_errors

    async def __prepare_summary_documents(
        self, results: list[list[dict[str, str | dict]]], collection_name: str
    ) -> list[Document]:
        """
        Prepare summary documents from the results to gather content for each file
        """
        summary_documents = []

        for result in results:
            documents = self.__parse_documents([result])
            if documents:
                full_content = " ".join([doc.page_content for doc in documents])
                metadata = {
                    "filename": documents[0].metadata["source_name"],
                    "collection_name": collection_name,
                }
                summary_documents.append(
                    Document(page_content=full_content, metadata=metadata)
                )
        return summary_documents

    def __parse_documents(
        self, results: list[list[dict[str, str | dict]]]
    ) -> list[Document]:
        """
        Extract document page content from the results obtained from nv-ingest

        Arguments:
            - results: List[List[Dict[str, Union[str, dict]]]] - Results obtained from nv-ingest

        Returns
            - List[Document] - List of documents with page content
        """
        documents = []
        for result in results:
            for result_element in result:
                # Prepare metadata
                metadata = self.__prepare_metadata(result_element=result_element)

                # Extract documents page_content and prepare docs
                page_content = None
                # For textual data
                if result_element.get("document_type") == "text":
                    page_content = result_element.get("metadata").get("content")

                # For both tables and charts
                elif result_element.get("document_type") == "structured":
                    structured_page_content = (
                        result_element.get("metadata")
                        .get("table_metadata")
                        .get("table_content")
                    )
                    subtype = (
                        result_element.get("metadata")
                        .get("content_metadata")
                        .get("subtype")
                    )
                    # Check for tables
                    if subtype == "table" and self._config.nv_ingest.extract_tables:
                        page_content = structured_page_content
                    # Check for charts
                    elif subtype == "chart" and self._config.nv_ingest.extract_charts:
                        page_content = structured_page_content

                # For image captions
                elif (
                    result_element.get("document_type") == "image"
                    and self._config.nv_ingest.extract_images
                ):
                    page_content = (
                        result_element.get("metadata")
                        .get("image_metadata")
                        .get("caption")
                    )

                # For audio transcripts
                elif result_element.get("document_type") == "audio":
                    page_content = (
                        result_element.get("metadata")
                        .get("audio_metadata")
                        .get("audio_transcript")
                    )

                # Add doc to list
                if page_content:
                    documents.append(
                        Document(page_content=page_content, metadata=metadata)
                    )
        return documents

    def __prepare_metadata(
        self, result_element: dict[str, str | dict]
    ) -> dict[str, str]:
        """
        Prepare metadata object w.r.t. to a single chunk

        Arguments:
            - result_element: Dict[str, Union[str, dict]]] - Result element for single chunk

        Returns:
            - metadata: Dict[str, str] - Dict of metadata for s single chunk
            {
                "source": "<filepath>",
                "chunk_type": "<chunk_type>", # ["text", "image", "table", "chart"]
                "source_name": "<filename>",
                "content": "<base64_str encoded content>" # Only for ["image", "table", "chart"]
            }
        """
        source_id = (
            result_element.get("metadata").get("source_metadata").get("source_id")
        )

        # Get chunk_type
        if result_element.get("document_type") == "structured":
            chunk_type = (
                result_element.get("metadata").get("content_metadata").get("subtype")
            )
        else:
            chunk_type = result_element.get("document_type")

        # Get base64_str encoded content, empty str in case of text
        # content = (
        #     result_element.get("metadata").get("content")
        #     if chunk_type != "text"
        #     else ""
        # )

        metadata = {
            # Add filepath (Key-name same for backward compatibility)
            "source": source_id,
            "chunk_type": chunk_type,  # ["text", "image", "table", "chart"]
            "source_name": os.path.basename(source_id),  # Add filename
            # "content": content # content encoded in base64_str format [Must not exceed 64KB]
        }
        return metadata

    async def __generate_summary_for_documents(
        self, documents: list[Document]
    ) -> list[Document]:
        """
        Generate summaries for documents using iterative chunk-wise approach
        """
        # Generate document summary
        summary_llm_name = CONFIG.summarizer.model_name
        summary_llm_endpoint = CONFIG.summarizer.server_url
        prompts = get_prompts()

        # TODO: Make these parameters configurable
        llm_params = {
            "model": summary_llm_name,
            "temperature": 0,
            "top_p": 1.0,
        }

        if summary_llm_endpoint:
            llm_params["llm_endpoint"] = summary_llm_endpoint

        summary_llm = get_llm(**llm_params)

        document_summary_prompt = prompts.get("document_summary_prompt")
        logger.debug(f"Document summary prompt: {document_summary_prompt}")

        # Initial summary prompt for first chunk
        initial_summary_prompt = ChatPromptTemplate.from_messages(
            [
                ("system", document_summary_prompt["system"]),
                ("human", document_summary_prompt["human"]),
            ]
        )

        # Iterative summary prompt for subsequent chunks
        iterative_summary_prompt_config = prompts.get("iterative_summary_prompt")
        iterative_summary_prompt = ChatPromptTemplate.from_messages(
            [
                ("system", iterative_summary_prompt_config["system"]),
                ("human", iterative_summary_prompt_config["human"]),
            ]
        )

        initial_chain = initial_summary_prompt | summary_llm | StrOutputParser()
        iterative_chain = iterative_summary_prompt | summary_llm | StrOutputParser()

        # Use configured chunk size
        max_chunk_chars = CONFIG.summarizer.max_chunk_length
        chunk_overlap = CONFIG.summarizer.chunk_overlap
        logger.info(f"Using chunk size: {max_chunk_chars} characters")

        if not len(documents):
            logger.error(
                "No content returned from nv-ingest to summarize. Skipping summary generation."
            )
            return []

        for document in documents:
            document_text = document.page_content

            # Check if document fits in single request
            if len(document_text) <= max_chunk_chars:
                # Process as single chunk
                logger.info(
                    f"Processing document {
                        document.metadata['filename']
                    } as single chunk"
                )
                summary = await initial_chain.ainvoke(
                    {"document_text": document_text},
                    config={"run_name": "document-summary"},
                )
            else:
                # Process in chunks iteratively using LangChain's text splitter
                text_splitter = RecursiveCharacterTextSplitter(
                    chunk_size=max_chunk_chars,
                    chunk_overlap=chunk_overlap,
                    length_function=len,
                    separators=["\n\n", "\n", ". ", "! ", "? ", " ", ""],
                )
                text_chunks = text_splitter.split_text(document_text)
                logger.info(
                    f"Processing document {document.metadata['filename']} in {
                        len(text_chunks)
                    } chunks"
                )

                # Generate initial summary from first chunk
                summary = await initial_chain.ainvoke(
                    {"document_text": text_chunks[0]},
                    config={"run_name": "document-summary-initial"},
                )

                # Iteratively update summary with remaining chunks
                for i, chunk in enumerate(text_chunks[1:], 1):
                    logger.info(
                        f"Processing chunk {i + 1}/{len(text_chunks)} for {
                            document.metadata['filename']
                        }"
                    )
                    summary = await iterative_chain.ainvoke(
                        {"previous_summary": summary, "new_chunk": chunk},
                        config={"run_name": f"document-summary-chunk-{i + 1}"},
                    )
                    logger.debug(
                        f"Summary for chunk {i + 1}/{len(text_chunks)} for {
                            document.metadata['filename']
                        }: {summary}"
                    )

            document.metadata["summary"] = summary
            logger.debug(
                f"Document summary for {document.metadata['filename']}: {summary}"
            )

        logger.info("Document summary generation complete!")
        return documents

    async def __put_document_summary_to_minio(self, documents: list[Document]) -> None:
        """
        Put document summary to minio
        """
        if not len(documents):
            logger.error("No documents to put to minio")
            return

        for document in documents:
            summary = document.metadata["summary"]
            file_name = document.metadata["filename"]
            collection_name = document.metadata["collection_name"]
            page_number = 0
            location = []

            unique_thumbnail_id = get_unique_thumbnail_id(
                collection_name=f"summary_{collection_name}",
                file_name=file_name,
                page_number=page_number,
                location=location,
            )

            get_minio_operator_instance().put_payload(
                payload={
                    "summary": summary,
                    "file_name": file_name,
                    "collection_name": collection_name,
                },
                object_name=unique_thumbnail_id,
            )
            logger.debug(f"Document summary for {file_name} ingested to minio")

        logger.info("Document summary insertion completed to minio!")<|MERGE_RESOLUTION|>--- conflicted
+++ resolved
@@ -64,7 +64,6 @@
     MetadataField,
     MetadataSchema,
     MetadataValidator,
-<<<<<<< HEAD
 )
 from nvidia_rag.utils.minio_operator import (
     get_minio_operator,
@@ -72,15 +71,6 @@
     get_unique_thumbnail_id_collection_prefix,
     get_unique_thumbnail_id_file_name_prefix,
 )
-=======
-)
-from nvidia_rag.utils.minio_operator import (
-    get_minio_operator,
-    get_unique_thumbnail_id,
-    get_unique_thumbnail_id_collection_prefix,
-    get_unique_thumbnail_id_file_name_prefix,
-)
->>>>>>> ba87c086
 from nvidia_rag.utils.vdb import _get_vdb_op
 from nvidia_rag.utils.vdb.vdb_base import VDBRag
 
@@ -89,10 +79,6 @@
 
 CONFIG = get_config()
 NV_INGEST_CLIENT_INSTANCE = get_nv_ingest_client()
-<<<<<<< HEAD
-MINIO_OPERATOR = get_minio_operator()
-MINIO_OPERATOR._make_bucket(bucket_name="a-bucket")  # Create a-bucket if not exists
-=======
 
 MINIO_OPERATOR = None
 
@@ -108,7 +94,6 @@
 get_minio_operator_instance()._make_bucket(
     bucket_name="a-bucket"
 )  # Create a-bucket if not exists
->>>>>>> ba87c086
 
 # NV-Ingest Batch Mode Configuration
 ENABLE_NV_INGEST_BATCH_MODE = (
@@ -246,7 +231,6 @@
             collection_name=collection_name,
             filepaths=filepaths,
         )
-<<<<<<< HEAD
 
         # Set default values for mutable arguments
         if split_options is None:
@@ -262,23 +246,6 @@
                 f"Collection {collection_name} does not exist. Ensure a collection is created using POST /collection endpoint first."
             )
 
-=======
-
-        # Set default values for mutable arguments
-        if split_options is None:
-            split_options = {
-                "chunk_size": CONFIG.nv_ingest.chunk_size,
-                "chunk_overlap": CONFIG.nv_ingest.chunk_overlap,
-            }
-        if custom_metadata is None:
-            custom_metadata = []
-
-        if not vdb_op.check_collection_exists(collection_name):
-            raise ValueError(
-                f"Collection {collection_name} does not exist. Ensure a collection is created using POST /collection endpoint first."
-            )
-
->>>>>>> ba87c086
         try:
             if not blocking:
 
@@ -843,32 +810,21 @@
                 collection_prefix = get_unique_thumbnail_id_collection_prefix(
                     collection
                 )
-<<<<<<< HEAD
-                delete_object_names = MINIO_OPERATOR.list_payloads(collection_prefix)
-                MINIO_OPERATOR.delete_payloads(delete_object_names)
-=======
                 delete_object_names = get_minio_operator_instance().list_payloads(
                     collection_prefix
                 )
                 get_minio_operator_instance().delete_payloads(delete_object_names)
->>>>>>> ba87c086
 
             # Delete document summary from Minio
             for collection in collection_names:
                 collection_prefix = get_unique_thumbnail_id_collection_prefix(
                     f"summary_{collection}"
                 )
-<<<<<<< HEAD
-                delete_object_names = MINIO_OPERATOR.list_payloads(collection_prefix)
-                if len(delete_object_names):
-                    MINIO_OPERATOR.delete_payloads(delete_object_names)
-=======
                 delete_object_names = get_minio_operator_instance().list_payloads(
                     collection_prefix
                 )
                 if len(delete_object_names):
                     get_minio_operator_instance().delete_payloads(delete_object_names)
->>>>>>> ba87c086
                     logger.info(
                         f"Deleted all document summaries from Minio for collection: {collection}"
                     )
@@ -1029,28 +985,19 @@
                     filename_prefix = get_unique_thumbnail_id_file_name_prefix(
                         collection_name, doc
                     )
-<<<<<<< HEAD
-                    delete_object_names = MINIO_OPERATOR.list_payloads(filename_prefix)
-                    MINIO_OPERATOR.delete_payloads(delete_object_names)
-=======
                     delete_object_names = get_minio_operator_instance().list_payloads(
                         filename_prefix
                     )
                     get_minio_operator_instance().delete_payloads(delete_object_names)
->>>>>>> ba87c086
 
                 # Delete document summary from Minio
                 for doc in document_names:
                     filename_prefix = get_unique_thumbnail_id_file_name_prefix(
                         f"summary_{collection_name}", doc
                     )
-<<<<<<< HEAD
-                    delete_object_names = MINIO_OPERATOR.list_payloads(filename_prefix)
-=======
                     delete_object_names = get_minio_operator_instance().list_payloads(
                         filename_prefix
                     )
->>>>>>> ba87c086
                     if len(delete_object_names):
                         get_minio_operator_instance().delete_payloads(
                             delete_object_names
@@ -1125,23 +1072,15 @@
 
         if os.getenv("ENABLE_MINIO_BULK_UPLOAD", "True") in ["True", "true"]:
             logger.info(f"Bulk uploading {len(payloads)} payloads to MinIO")
-<<<<<<< HEAD
-            MINIO_OPERATOR.put_payloads_bulk(
-=======
             get_minio_operator_instance().put_payloads_bulk(
->>>>>>> ba87c086
                 payloads=payloads, object_names=object_names
             )
         else:
             logger.info(f"Sequentially uploading {len(payloads)} payloads to MinIO")
             for payload, object_name in zip(payloads, object_names, strict=False):
-<<<<<<< HEAD
-                MINIO_OPERATOR.put_payload(payload=payload, object_name=object_name)
-=======
                 get_minio_operator_instance().put_payload(
                     payload=payload, object_name=object_name
                 )
->>>>>>> ba87c086
 
     async def __nvingest_upload_doc(
         self,
@@ -1346,14 +1285,6 @@
             asyncio.create_task(
                 self.__ingest_document_summary(results, collection_name=collection_name)
             )
-<<<<<<< HEAD
-
-        logger.info(
-            f"== NV-ingest Job for collection_name: {collection_name} "
-            f"for batch {batch_number} is complete! Time taken: {end_time - start_time} seconds =="
-        )
-=======
->>>>>>> ba87c086
 
         if not results:
             error_message = "NV-Ingest ingestion failed with no results."
@@ -1384,8 +1315,6 @@
 
         return results, failures
 
-<<<<<<< HEAD
-=======
     def _log_result_info(
         self,
         batch_number: int,
@@ -1446,7 +1375,6 @@
             f"== Batch {batch_number} Ingestion completed in {total_ingestion_time:.2f} seconds • Summary: {summary} =="
         )
 
->>>>>>> ba87c086
     async def __get_failed_documents(
         self,
         failures: list[dict[str, Any]],
