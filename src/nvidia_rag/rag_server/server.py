# SPDX-FileCopyrightText: Copyright (c) 2025 NVIDIA CORPORATION & AFFILIATES. All rights reserved.
# SPDX-License-Identifier: Apache-2.0
#
# Licensed under the Apache License, Version 2.0 (the "License");
# you may not use this file except in compliance with the License.
# You may obtain a copy of the License at
#
# http://www.apache.org/licenses/LICENSE-2.0
#
# Unless required by applicable law or agreed to in writing, software
# distributed under the License is distributed on an "AS IS" BASIS,
# WITHOUT WARRANTIES OR CONDITIONS OF ANY KIND, either express or implied.
# See the License for the specific language governing permissions and
# limitations under the License.

"""The definition of the NVIDIA RAG server which exposes the endpoints for the RAG server.
Endpoints:
1. /health: Check the health of the RAG server and its dependencies.
2. /generate: Generate a response using the RAG chain.
3. /search: Search for the most relevant documents for the given search parameters.
4. /chat/completions: Just an alias function to /generate endpoint which is openai compatible
"""

import asyncio
import json
import logging
import os
import time
from collections.abc import Generator
from typing import Any

from fastapi import FastAPI, Request
from fastapi.encoders import jsonable_encoder
from fastapi.exceptions import RequestValidationError
from fastapi.middleware.cors import CORSMiddleware
from fastapi.responses import JSONResponse, StreamingResponse
<<<<<<< HEAD
from pydantic import BaseModel, Field, constr, model_validator
=======
from prometheus_client import REGISTRY, CollectorRegistry, generate_latest
from prometheus_client.multiprocess import MultiProcessCollector
from pydantic import BaseModel, Field, constr, model_validator
from starlette.responses import Response
>>>>>>> ba87c086
from starlette.status import HTTP_422_UNPROCESSABLE_ENTITY

from nvidia_rag.rag_server.health import print_health_report
from nvidia_rag.rag_server.main import APIError, NvidiaRAG
<<<<<<< HEAD
from nvidia_rag.rag_server.response_generator import ChainResponse, Citations, Message
=======
from nvidia_rag.rag_server.response_generator import (
    ChainResponse,
    Citations,
    ErrorCodeMapping,
    Message,
    error_response_generator,
)
>>>>>>> ba87c086
from nvidia_rag.utils.common import get_config

logging.basicConfig(level=os.environ.get("LOGLEVEL", "INFO").upper())
logger = logging.getLogger(__name__)

settings = get_config()
model_params = settings.llm.get_model_parameters()
default_max_tokens = model_params["max_tokens"]
default_temperature = model_params["temperature"]
default_top_p = model_params["top_p"]

logger.debug(f"default_max_tokens: {default_max_tokens}")
logger.debug(f"default_temperature: {default_temperature}")
logger.debug(f"default_top_p: {default_top_p}")

tags_metadata = [
    {
        "name": "Health APIs",
        "description": "APIs for checking and monitoring server liveliness and readiness.",
    },
    {
        "name": "Retrieval APIs",
        "description": "APIs for retrieving document chunks for a query.",
    },
    {"name": "RAG APIs", "description": "APIs for retrieval followed by generation."},
]

# create the FastAPI server
app = FastAPI(
    root_path="/v1",
    title="APIs for NVIDIA RAG Server",
    description="This API schema describes all the retriever endpoints exposed for NVIDIA RAG server Blueprint",
    version="1.0.0",
    docs_url="/docs",
    redoc_url="/redoc",
    openapi_tags=tags_metadata,
)

# Allow access in browser from RAG UI and Storybook (development)
origins = ["*"]
app.add_middleware(
    CORSMiddleware,
    allow_origins=origins,
    allow_credentials=False,
    allow_methods=["*"],
    allow_headers=["*"],
)

NVIDIA_RAG = NvidiaRAG()

settings = get_config()
metrics = None
if settings.tracing.enabled:
    from .tracing import instrument

    metrics = instrument(app, settings)


def validate_confidence_threshold_field(confidence_threshold: float) -> float:
    """Shared validation logic for confidence_threshold."""
    if confidence_threshold < 0.0:
        raise ValueError(
            f"confidence_threshold must be >= 0.0, got {confidence_threshold}. "
            "The confidence threshold represents the minimum relevance score required for documents to be included."
        )
    if confidence_threshold > 1.0:
        raise ValueError(
            f"confidence_threshold must be <= 1.0, got {confidence_threshold}. "
            "The confidence threshold represents the minimum relevance score required for documents to be included. "
            "Values range from 0.0 (no filtering) to 1.0 (only perfect matches)."
        )
    return confidence_threshold


class Prompt(BaseModel):
    """Definition of the Prompt API data type."""

    messages: list[Message] = Field(
        ...,
        description="A list of messages comprising the conversation so far. "
        "The roles of the messages must be alternating between user and assistant. "
        "The last input message should have role user. "
        "A message with the the system role is optional, and must be the very first message if it is present.",
        max_items=50000,
    )
    use_knowledge_base: bool = Field(
        default=True, description="Whether to use a knowledge base"
    )
    temperature: float = Field(
        default_temperature,
        description="The sampling temperature to use for text generation. "
        "The higher the temperature value is, the less deterministic the output text will be. "
        "It is not recommended to modify both temperature and top_p in the same call.",
        ge=0.0,
        le=1.0,
    )
    top_p: float = Field(
        default_top_p,
        description="The top-p sampling mass used for text generation. "
        "The top-p value determines the probability mass that is sampled at sampling time. "
        "For example, if top_p = 0.2, only the most likely tokens "
        "(summing to 0.2 cumulative probability) will be sampled. "
        "It is not recommended to modify both temperature and top_p in the same call.",
        ge=0.1,
        le=1.0,
    )
    max_tokens: int = Field(
        default_max_tokens,
        description="The maximum number of tokens to generate in any given call. "
        "Note that the model is not aware of this value, "
        " and generation will simply stop at the number of tokens specified.",
        ge=0,
        le=128000,
        format="int64",
    )
    reranker_top_k: int = Field(
        description="The maximum number of documents to return in the response.",
        default=settings.retriever.top_k,
        ge=0,
        le=25,
        format="int64",
    )
    vdb_top_k: int = Field(
        description="Number of top results to retrieve from the vector database.",
        default=settings.retriever.vdb_top_k,
        ge=0,
        le=400,
        format="int64",
    )
    # Reserved for future use
    # vdb_search_type: str = Field(
    #     description="Search type for the vector space. Can be one of dense or hybrid",
    #     default=os.getenv("APP_VECTORSTORE_SEARCHTYPE", "dense")
    # )
    vdb_endpoint: str = Field(
        description="Endpoint url of the vector database server.",
        default=settings.vector_store.url,
    )
    # TODO: Remove this field in the future
    collection_name: str = Field(
        description="Name of collection to be used for inference.",
        default="",
        max_length=4096,
        pattern=r"[\s\S]*",
        deprecated=True,
    )
    collection_names: list[str] = Field(
        default=[settings.vector_store.default_collection_name],
        description="Name of the collections in the vector database.",
    )
    enable_query_rewriting: bool = Field(
        description="Enable or disable query rewriting.",
        default=settings.query_rewriter.enable_query_rewriter,
    )
    enable_reranker: bool = Field(
        description="Enable or disable reranking by the ranker model.",
        default=settings.ranking.enable_reranker,
    )
    enable_guardrails: bool = Field(
        description="Enable or disable guardrailing of queries/responses.",
        default=settings.enable_guardrails,
    )
    enable_citations: bool = Field(
        description="Enable or disable citations as part of response.",
        default=settings.enable_citations,
    )
    enable_vlm_inference: bool = Field(
        description="Enable or disable VLM inference.",
        default=settings.enable_vlm_inference,
    )
    enable_filter_generator: bool = Field(
        description="Enable or disable automatic filter expression generation from natural language.",
        default=settings.filter_expression_generator.enable_filter_generator,
    )
    model: str = Field(
        description="Name of NIM LLM model to be used for inference.",
        default=settings.llm.model_name.strip('"'),
        max_length=4096,
        pattern=r"[\s\S]*",
    )
    llm_endpoint: str = Field(
        description="Endpoint URL for the llm model server.",
        default=settings.llm.server_url.strip('"'),
        max_length=2048,  # URLs can be long, but 4096 is excessive
    )
    embedding_model: str = Field(
        description="Name of the embedding model used for vectorization.",
        default=settings.embeddings.model_name.strip('"'),
        max_length=256,  # Reduced from 4096 as model names are typically short
    )
    embedding_endpoint: str | None = Field(
        description="Endpoint URL for the embedding model server.",
        default=settings.embeddings.server_url.strip('"'),
        max_length=2048,  # URLs can be long, but 4096 is excessive
    )
    reranker_model: str = Field(
        description="Name of the reranker model used for ranking results.",
        default=settings.ranking.model_name.strip('"'),
        max_length=256,
    )
    reranker_endpoint: str | None = Field(
        description="Endpoint URL for the reranker model server.",
        default=settings.ranking.server_url.strip('"'),
        max_length=2048,
    )
    vlm_model: str = Field(
        description="Name of the VLM model used for inference.",
        default=settings.vlm.model_name.strip('"'),
        max_length=256,
    )
    vlm_endpoint: str | None = Field(
        description="Endpoint URL for the VLM model server.",
        default=settings.vlm.server_url.strip('"'),
        max_length=2048,
    )

    # seed: int = Field(42, description="If specified, our system will make a best effort to sample deterministically,
    #       such that repeated requests with the same seed and parameters should return the same result.")
    # bad: List[str] = Field(None, description="A word or list of words not to use. The words are case sensitive.")
    stop: list[constr(max_length=256)] = Field(
        description="A string or a list of strings where the API will stop generating further tokens."
        "The returned text will not contain the stop sequence.",
        max_items=256,
        default=[],
    )
    # stream: bool = Field(True, description="If set, partial message deltas will be sent.
    #           Tokens will be sent as data-only server-sent events (SSE) as they become available
    #           (JSON responses are prefixed by data:), with the stream terminated by a data: [DONE] message.")

    filter_expr: str | list[dict[str, Any]] = Field(
        default="",
        description="Filter expression to filter documents from vector database. "
        "Can be a string or a list of dictionaries with filter conditions.",
    )
    confidence_threshold: float = Field(
        default=settings.default_confidence_threshold,
        description="Minimum confidence score threshold for filtering chunks. "
        "Only chunks with relevance scores >= this threshold will be included. "
        "Range: 0.0 to 1.0. Default: 0.0 (no filtering). "
        "Note: Requires enable_reranker=True to generate relevance scores.",
        ge=0.0,
        le=1.0,
    )

    @model_validator(mode="after")
    def validate_confidence_threshold(cls, values):
        """Custom validator for confidence_threshold to provide better error messages."""
        validate_confidence_threshold_field(values.confidence_threshold)
        return values

    # Validator to check chat message structure
    @model_validator(mode="after")
    def validate_messages_structure(cls, values):
        messages = values.messages
        if not messages:
            raise ValueError("At least one message is required")

        # Check for at least one user message
        if not any(msg.role == "user" for msg in messages):
            raise ValueError("At least one message must have role='user'")

        # Validate last message role is user
        if messages[-1].role != "user":
            raise ValueError("The last message must have role='user'")
        return values


class DocumentSearch(BaseModel):
    """Definition of the DocumentSearch API data type."""

    query: str = Field(
        description="The content or keywords to search for within documents.",
        max_length=131072,
        pattern=r"[\s\S]*",
        default="Tell me something interesting",
    )
    reranker_top_k: int = Field(
        description="Number of document chunks to retrieve.",
        default=int(settings.retriever.top_k),
        ge=0,
        le=25,
        format="int64",
    )
    vdb_top_k: int = Field(
        description="Number of top results to retrieve from the vector database.",
        default=settings.retriever.vdb_top_k,
        ge=0,
        le=400,
        format="int64",
    )
    vdb_endpoint: str = Field(
        description="Endpoint url of the vector database server.",
        default=settings.vector_store.url,
    )
    # Reserved for future use
    # vdb_search_type: str = Field(
    #     description="Search type for the vector space. Can be one of dense or hybrid",
    #     default=os.getenv("APP_VECTORSTORE_SEARCHTYPE", "dense")
    # )
    # TODO: Remove this field in the future
    collection_name: str = Field(
        description="Name of collection to be used for searching document.",
        default="",
        max_length=4096,
        pattern=r"[\s\S]*",
        deprecated=True,
    )
    collection_names: list[str] = Field(
        default=[settings.vector_store.default_collection_name],
        description="Name of the collections in the vector database.",
    )
    messages: list[Message] = Field(
        default=[],
        description="A list of messages comprising the conversation so far. "
        "The roles of the messages must be alternating between user and assistant. "
        "The last input message should have role user. "
        "A message with the the system role is optional, and must be the very first message if it is present.",
        max_items=50000,
    )
    enable_query_rewriting: bool = Field(
        description="Enable or disable query rewriting.",
        default=settings.query_rewriter.enable_query_rewriter,
    )
    enable_reranker: bool = Field(
        description="Enable or disable reranking by the ranker model.",
        default=settings.ranking.enable_reranker,
    )
    enable_filter_generator: bool = Field(
        description="Enable or disable automatic filter expression generation from natural language.",
        default=settings.filter_expression_generator.enable_filter_generator,
    )
    embedding_model: str = Field(
        description="Name of the embedding model used for vectorization.",
        default=settings.embeddings.model_name.strip('"'),
        max_length=256,  # Reduced from 4096 as model names are typically short
    )
    embedding_endpoint: str = Field(
        description="Endpoint URL for the embedding model server.",
        default=settings.embeddings.server_url.strip('"'),
        max_length=2048,  # URLs can be long, but 4096 is excessive
    )
    reranker_model: str = Field(
        description="Name of the reranker model used for ranking results.",
        default=settings.ranking.model_name.strip('"'),
        max_length=256,
    )
    reranker_endpoint: str | None = Field(
        description="Endpoint URL for the reranker model server.",
        default=settings.ranking.server_url.strip('"'),
        max_length=2048,
    )

    filter_expr: str | list[dict[str, Any]] = Field(
        description="Filter expression to filter the retrieved documents from Milvus collection.",
        default="",
        # max_length=4096,
        # pattern=r"[\s\S]*",
<<<<<<< HEAD
    )
    confidence_threshold: float = Field(
        default=settings.default_confidence_threshold,
        description="Minimum confidence score threshold for filtering chunks. "
        "Only chunks with relevance scores >= this threshold will be included. "
        "Range: 0.0 to 1.0. Default: 0.0 (no filtering). "
        "Note: Requires enable_reranker=True to generate relevance scores.",
        ge=0.0,
        le=1.0,
=======
>>>>>>> ba87c086
    )
    confidence_threshold: float = Field(
        default=settings.default_confidence_threshold,
        description="Minimum confidence score threshold for filtering chunks. "
        "Only chunks with relevance scores >= this threshold will be included. "
        "Range: 0.0 to 1.0. Default: 0.0 (no filtering). "
        "Note: Requires enable_reranker=True to generate relevance scores.",
        ge=0.0,
        le=1.0,
    )

    @model_validator(mode="after")
    def validate_confidence_threshold(cls, values):
        """Custom validator for confidence_threshold to provide better error messages."""
        validate_confidence_threshold_field(values.confidence_threshold)
        return values

    @model_validator(mode="after")
    def validate_confidence_threshold(cls, values):
        """Custom validator for confidence_threshold to provide better error messages."""
        validate_confidence_threshold_field(values.confidence_threshold)
        return values

    # Validator to check chat message structure
    @model_validator(mode="after")
    def validate_messages_structure(cls, values):
        messages = values.messages
        if not messages:
            # If no messages are provided, don't raise an error
            return values

        # Check for at least one user message
        if not any(msg.role == "user" for msg in messages):
            raise ValueError("At least one message must have role='user'")

        # Validate last message role is user
        if messages[-1].role != "user":
            raise ValueError("The last message must have role='user'")
        return values


# Define the summary response model
class SummaryResponse(BaseModel):
    """Represents a summary of a document."""

    message: str = Field(default="", description="Message of the summary")

    status: str = Field(default="", description="Status of the summary")

    summary: str = Field(default="", description="Summary of the document")
    file_name: str = Field(default="", description="Name of the document")
    collection_name: str = Field(default="", description="Name of the collection")


# Define the service health models in server.py
class BaseServiceHealthInfo(BaseModel):
    """Base health info model with common fields for all services"""

    service: str
    url: str
    status: str
    latency_ms: float = 0
    error: str | None = None


class DatabaseHealthInfo(BaseServiceHealthInfo):
    """Health info specific to database services"""

    collections: int | None = None


class StorageHealthInfo(BaseServiceHealthInfo):
    """Health info specific to object storage services"""

    buckets: int | None = None
    message: str | None = None


class NIMServiceHealthInfo(BaseServiceHealthInfo):
    """Health info specific to NIM services (LLM, embeddings, etc.)"""

    model: str | None = None
    message: str | None = None
    http_status: int | None = None


class HealthResponse(BaseModel):
    """Overall health response with specialized fields for each service type"""

    message: str = Field(max_length=4096, pattern=r"[\s\S]*", default="Service is up.")
    databases: list[DatabaseHealthInfo] = Field(default_factory=list)
    object_storage: list[StorageHealthInfo] = Field(default_factory=list)
    nim: list[NIMServiceHealthInfo] = Field(
        default_factory=list
    )  # Unified category for NIM services


@app.exception_handler(RequestValidationError)
async def request_validation_exception_handler(
    _: Request, exc: RequestValidationError
) -> JSONResponse:
    return JSONResponse(
        status_code=HTTP_422_UNPROCESSABLE_ENTITY,
        content={"detail": jsonable_encoder(exc.errors(), exclude={"input"})},
    )


@app.get(
    "/health",
    response_model=HealthResponse,
    tags=["Health APIs"],
    responses={
        500: {
            "description": "Internal Server Error",
            "content": {
                "application/json": {
                    "example": {"detail": "Internal server error occurred"}
                }
            },
        }
    },
)
async def health_check(check_dependencies: bool = False):
    """
    Perform a Health Check

    Args:
        check_dependencies: If True, check health of all dependent services.
                           If False (default), only report that the API service is up.

    Returns 200 when service is up and includes health status of all dependent services when requested.
    """

    logger.info("Checking service health...")
    health_results = await NVIDIA_RAG.health(check_dependencies)
    response = HealthResponse(**health_results)

    # Only perform detailed service checks if requested
    if check_dependencies:
        try:
            print_health_report(health_results)

            # Process databases
            if "databases" in health_results:
                response.databases = [
                    DatabaseHealthInfo(**service)
                    for service in health_results["databases"]
                ]

            # Process object_storage
            if "object_storage" in health_results:
                response.object_storage = [
                    StorageHealthInfo(**service)
                    for service in health_results["object_storage"]
                ]

            # Process nim services
            if "nim" in health_results:
                response.nim = [
                    NIMServiceHealthInfo(**service) for service in health_results["nim"]
                ]

        except Exception as e:
            logger.error(f"Error during dependency health checks: {str(e)}")
    else:
        logger.info("Skipping dependency health checks as check_dependencies=False")

    return response


@app.get("/metrics")
def metrics_endpoint():
    """Exposes aggregated metrics for Multi-worker setup across all workers."""
    try:
        # Create a new registry to collect metrics from all workers
        registry = CollectorRegistry()
        # Use multi-process collector to aggregate metrics from all workers
        MultiProcessCollector(registry)
        metrics_data = generate_latest(registry)
        logger.debug(f"Generated {len(metrics_data)} bytes of aggregated metrics data")
        return Response(content=metrics_data, media_type="text/plain")
    except Exception as e:
        logger.error(f"Error generating metrics: {e}")
        return Response(
            content=f"# Error generating metrics: {e}\n", media_type="text/plain"
        )


@app.post(
    "/generate",
    tags=["RAG APIs"],
    response_model=ChainResponse,
    responses={
        499: {
            "description": "Client Closed Request",
            "content": {
                "application/json": {
                    "example": {"detail": "The client cancelled the request"}
                }
            },
        },
        500: {
            "description": "Internal Server Error",
            "content": {
                "application/json": {
                    "example": {"detail": "Internal server error occurred"}
                }
            },
        },
    },
)
async def generate_answer(request: Request, prompt: Prompt) -> StreamingResponse:
    """Generate and stream the response to the provided prompt."""
    generate_start_time = time.time()

    # Helper function to sanitize message content for logging
    def sanitize_content_for_logging(content):
        """Remove image data from content for cleaner logging."""
        if isinstance(content, str):
            return content
        elif isinstance(content, list):
            sanitized_content = []
            for item in content:
                if hasattr(item, "type") and item.type == "image":
                    # Replace image data with placeholder for logging
                    sanitized_content.append(
                        {
                            "type": "image",
                            "image_url": "[IMAGE_DATA_REMOVED_FOR_LOGGING]",
                        }
                    )
                else:
                    # Keep text content as is
                    sanitized_content.append(
                        item.dict() if hasattr(item, "dict") else item
                    )
            return sanitized_content
        return content

    request_data = {
        "messages": [
            {"role": msg.role, "content": sanitize_content_for_logging(msg.content)}
            for msg in prompt.messages
        ],
        "use_knowledge_base": prompt.use_knowledge_base,
        "temperature": prompt.temperature,
        "top_p": prompt.top_p,
        "max_tokens": prompt.max_tokens,
        "stop": prompt.stop,
        "reranker_top_k": prompt.reranker_top_k,
        "vdb_top_k": prompt.vdb_top_k,
        "vdb_endpoint": prompt.vdb_endpoint,
        "collection_name": prompt.collection_name,
        "collection_names": prompt.collection_names,
        "enable_query_rewriting": prompt.enable_query_rewriting,
        "enable_reranker": prompt.enable_reranker,
        "enable_guardrails": prompt.enable_guardrails,
        "enable_citations": prompt.enable_citations,
        "enable_vlm_inference": prompt.enable_vlm_inference,
        "enable_filter_generator": prompt.enable_filter_generator,
        "model": prompt.model,
        "llm_endpoint": prompt.llm_endpoint,
        "embedding_model": prompt.embedding_model,
        "embedding_endpoint": prompt.embedding_endpoint,
        "reranker_model": prompt.reranker_model,
        "reranker_endpoint": prompt.reranker_endpoint,
        "vlm_model": prompt.vlm_model,
        "vlm_endpoint": prompt.vlm_endpoint,
        "filter_expr": prompt.filter_expr,
        "confidence_threshold": prompt.confidence_threshold,
    }
    logger.info(
        f"📥 Incoming request to /generate endpoint:\n{json.dumps(request_data, indent=2)}"
    )

    if metrics:
        metrics.update_api_requests(method=request.method, endpoint=request.url.path)
    try:
        # Convert messages to list of dicts
        messages_dict = []
        for msg in prompt.messages:
            if isinstance(msg.content, str):
                # Simple string content
                messages_dict.append({"role": msg.role, "content": msg.content})
            elif isinstance(msg.content, list):
                # Array content with text and/or images
                content_list = []
                for content_item in msg.content:
                    if hasattr(content_item, "type"):
                        if content_item.type == "text":
                            content_list.append(
                                {"type": "text", "text": content_item.text}
                            )
                        elif content_item.type == "image_url":
                            content_list.append(
                                {
                                    "type": "image_url",
                                    "image_url": {
                                        "url": content_item.image_url.url,
                                        "detail": content_item.image_url.detail,
                                    },
                                }
                            )
                    else:
                        # Fallback for dict-like content
                        content_list.append(content_item)
                # share input as a single string
                messages_dict.append({"role": msg.role, "content": content_list})
            else:
                # Fallback for other content types
                messages_dict.append({"role": msg.role, "content": msg.content})

        # Get the streaming generator from NVIDIA_RAG.generate
        rag_response = NVIDIA_RAG.generate(
            messages=messages_dict,
            use_knowledge_base=prompt.use_knowledge_base,
            temperature=prompt.temperature,
            top_p=prompt.top_p,
            max_tokens=prompt.max_tokens,
            stop=prompt.stop,
            reranker_top_k=prompt.reranker_top_k,
            vdb_top_k=prompt.vdb_top_k,
            vdb_endpoint=prompt.vdb_endpoint,
            collection_name=prompt.collection_name,
            collection_names=prompt.collection_names,
            enable_query_rewriting=prompt.enable_query_rewriting,
            enable_reranker=prompt.enable_reranker,
            enable_guardrails=prompt.enable_guardrails,
            enable_citations=prompt.enable_citations,
            enable_vlm_inference=prompt.enable_vlm_inference,
            enable_filter_generator=prompt.enable_filter_generator,
            model=prompt.model,
            llm_endpoint=prompt.llm_endpoint,
            embedding_model=prompt.embedding_model,
            embedding_endpoint=prompt.embedding_endpoint,
            reranker_model=prompt.reranker_model,
            reranker_endpoint=prompt.reranker_endpoint,
            vlm_model=prompt.vlm_model,
            vlm_endpoint=prompt.vlm_endpoint,
            filter_expr=prompt.filter_expr,
            confidence_threshold=prompt.confidence_threshold,
            rag_start_time_sec=generate_start_time,
            metrics=metrics,
        )

<<<<<<< HEAD
        # Wrap the generator with TTFT calculation and buffering fixes
        ttft_generator = optimized_streaming_wrapper(
            response_generator, generate_start_time
        )

        # Return streaming response with proper headers to prevent buffering
        return StreamingResponse(ttft_generator, media_type="text/event-stream")
=======
        # Extract generator and status code from RAGResponse
        response_generator = rag_response.generator
        status_code = rag_response.status_code

        # Return streaming response with appropriate status code
        return StreamingResponse(
            response_generator, media_type="text/event-stream", status_code=status_code
        )
>>>>>>> ba87c086

    except asyncio.CancelledError as e:
        logger.warning(f"Request cancelled during response generation. {str(e)}")
        return JSONResponse(
<<<<<<< HEAD
            content={"message": "Request was cancelled by the client."}, status_code=499
=======
            content={"message": "Request was cancelled by the client."},
            status_code=ErrorCodeMapping.CLIENT_CLOSED_REQUEST,
        )

    except ValueError as e:
        # Handle validation errors with specific messages
        logger.warning("Validation error in /generate endpoint: %s", e)
        error_message = str(e)
        return StreamingResponse(
            error_response_generator(error_message),
            media_type="text/event-stream",
            status_code=ErrorCodeMapping.BAD_REQUEST,
        )

    except APIError as e:
        # Handle API errors with specific messages (metadata filtering, etc.)
        logger.warning("API error in /generate endpoint: %s", e)
        error_message = str(e)
        # Use the status code from the APIError if available, otherwise use centralized mapping
        status_code = getattr(e, "code", ErrorCodeMapping.BAD_REQUEST)
        return StreamingResponse(
            error_response_generator(error_message),
            media_type="text/event-stream",
            status_code=status_code,
>>>>>>> ba87c086
        )

    except Exception as e:
        logger.error(
            "Error from /generate endpoint. Error details: %s",
            e,
            exc_info=logger.getEffectiveLevel() <= logging.DEBUG,
        )
<<<<<<< HEAD
=======
        return StreamingResponse(
            error_response_generator(
                "Sorry, there was an error processing your request. Please check the server logs for more details."
            ),
            media_type="text/event-stream",
            status_code=ErrorCodeMapping.INTERNAL_SERVER_ERROR,
        )
>>>>>>> ba87c086


# Alias function to /generate endpoint OpenAI API compatibility
@app.post(
    "/chat/completions",
    tags=["RAG APIs"],
    response_model=ChainResponse,
    responses={
        500: {
            "description": "Internal Server Error",
            "content": {
                "application/json": {
                    "example": {"detail": "Internal server error occurred"}
                }
            },
        }
    },
)
async def v1_chat_completions(request: Request, prompt: Prompt) -> StreamingResponse:
    """Just an alias function to /generate endpoint which is openai compatible"""

    response = await generate_answer(request, prompt)
    return response


@app.post(
    "/search",
    tags=["Retrieval APIs"],
    response_model=Citations,
    responses={
        499: {
            "description": "Client Closed Request",
            "content": {
                "application/json": {
                    "example": {"detail": "The client cancelled the request"}
                }
            },
        },
        500: {
            "description": "Internal Server Error",
            "content": {
                "application/json": {
                    "example": {"detail": "Internal server error occurred"}
                }
            },
        },
    },
)
async def document_search(
    request: Request, data: DocumentSearch
) -> dict[str, list[dict[str, Any]]]:
    """Search for the most relevant documents for the given search parameters."""

    if metrics:
        metrics.update_api_requests(method=request.method, endpoint=request.url.path)
    try:
        messages_dict = [
            {"role": msg.role, "content": msg.content} for msg in data.messages
        ]
        return NVIDIA_RAG.search(
            query=data.query,
            messages=messages_dict,
            reranker_top_k=data.reranker_top_k,
            vdb_top_k=data.vdb_top_k,
            collection_name=data.collection_name,
            collection_names=data.collection_names,
            vdb_endpoint=data.vdb_endpoint,
            enable_query_rewriting=data.enable_query_rewriting,
            enable_reranker=data.enable_reranker,
            enable_filter_generator=data.enable_filter_generator,
            embedding_model=data.embedding_model,
            embedding_endpoint=data.embedding_endpoint,
            reranker_model=data.reranker_model,
            reranker_endpoint=data.reranker_endpoint,
            filter_expr=data.filter_expr,
            confidence_threshold=data.confidence_threshold,
        )

    except asyncio.CancelledError as e:
        logger.warning(f"Request cancelled during document search. {str(e)}")
        return JSONResponse(
<<<<<<< HEAD
            content={"message": "Request was cancelled by the client."}, status_code=499
        )
    except APIError as e:
        # Handle APIError with specific status codes
        status_code = getattr(e, "code", 500)
=======
            content={"message": "Request was cancelled by the client."},
            status_code=ErrorCodeMapping.CLIENT_CLOSED_REQUEST,
        )
    except APIError as e:
        # Handle APIError with specific status codes
        status_code = getattr(e, "code", ErrorCodeMapping.INTERNAL_SERVER_ERROR)
>>>>>>> ba87c086
        logger.error("API Error from POST /search endpoint. Error details: %s", e)
        return JSONResponse(content={"message": str(e)}, status_code=status_code)
    except Exception as e:
        logger.error(
            "Error from POST /search endpoint. Error details: %s",
            e,
            exc_info=logger.getEffectiveLevel() <= logging.DEBUG,
        )
        return JSONResponse(
            content={"message": "Error occurred while searching documents. " + str(e)},
<<<<<<< HEAD
            status_code=500,
=======
            status_code=ErrorCodeMapping.INTERNAL_SERVER_ERROR,
>>>>>>> ba87c086
        )


@app.get(
    "/summary",
    tags=["Retrieval APIs"],
    response_model=SummaryResponse,
    responses={
        400: {
            "description": "Bad request (invalid timeout value)",
            "content": {
                "application/json": {
                    "example": {
                        "message": "Invalid timeout value. Timeout must be a non-negative integer.",
                        "error": "Provided timeout value: -1",
                    }
                }
            },
        },
        404: {
            "description": "Summary not found (non-blocking mode)",
            "content": {
                "application/json": {
                    "example": {
                        "message": "Summary for example.pdf not found. Set wait=true to wait for generation.",
                        "status": "pending",
                    }
                }
            },
        },
        408: {
            "description": "Request timeout (blocking mode)",
            "content": {
                "application/json": {
                    "example": {
                        "message": "Timeout waiting for summary generation for example.pdf",
                        "status": "timeout",
                    }
                }
            },
        },
        499: {
            "description": "Client Closed Request",
            "content": {
                "application/json": {
                    "example": {"detail": "The client cancelled the request"}
                }
            },
        },
        500: {
            "description": "Internal Server Error",
            "content": {
                "application/json": {
                    "example": {
                        "message": "Error occurred while getting summary.",
                        "error": "Internal server error details",
                    }
                }
            },
        },
    },
)
async def get_summary(
    request: Request,
    collection_name: str,
    file_name: str,
    blocking: bool = False,
    timeout: float = 300,
) -> JSONResponse:
    """
    Retrieve document summary from the collection.

    This endpoint fetches the pre-generated summary of a document. It supports both
    blocking and non-blocking behavior through the 'wait' parameter.

    Args:
        request (Request): FastAPI request object
        collection_name (str): Name of the document collection
        file_name (str): Name of the file to get summary for
        blocking (bool, optional): If True, waits for summary generation. Defaults to False
        timeout (float, optional): Maximum time to wait in seconds. Will be converted to int. Defaults to 300

    Returns:
        JSONResponse: Contains either:
            - Summary data: {"summary": str, "file_name": str, "collection_name": str}
            - Error message: {"message": str, "status": str}

    Status Codes:
        400: Bad request (invalid timeout value)
        404: Summary not found (non-blocking mode)
        408: Timeout waiting for summary (blocking mode)
        499: Client Closed Request
        500: Internal server error
    """

    # Convert float timeout to int and validate to avoid negative values
    timeout = int(timeout)
    if timeout < 0:
        return JSONResponse(
            content={
                "message": "Invalid timeout value. Timeout must be a non-negative integer.",
                "error": f"Provided timeout value: {timeout}",
            },
<<<<<<< HEAD
            status_code=400,
=======
            status_code=ErrorCodeMapping.BAD_REQUEST,
>>>>>>> ba87c086
        )

    try:
        response = await NVIDIA_RAG.get_summary(
            collection_name=collection_name,
            file_name=file_name,
            blocking=blocking,
            timeout=timeout,
        )

        if response.get("status") == "FAILED":
            return JSONResponse(
                content=response, status_code=ErrorCodeMapping.NOT_FOUND
            )
        elif response.get("status") == "TIMEOUT":
            return JSONResponse(
                content=response, status_code=ErrorCodeMapping.REQUEST_TIMEOUT
            )
        elif response.get("status") == "SUCCESS":
            return JSONResponse(content=response, status_code=ErrorCodeMapping.SUCCESS)
        elif response.get("status") == "ERROR":
            return JSONResponse(
                content=response, status_code=ErrorCodeMapping.INTERNAL_SERVER_ERROR
            )

    except Exception as e:
        logger.error("Error from GET /summary endpoint. Error details: %s", e)
        return JSONResponse(
            content={
                "message": "Error occurred while getting summary.",
                "error": str(e),
            },
<<<<<<< HEAD
            status_code=500,
        )


async def optimized_streaming_wrapper(generator: Generator, start_time: float):
    """
    Optimized wrapper for streaming generator to calculate TTFT with minimal buffering.

    Args:
        generator: The streaming generator from NVIDIA_RAG.generate()
        start_time: The timestamp when the request started

    Yields:
        The same chunks as the original generator, but with proper flushing and timing
    """
    token_count = 0

    async for chunk in generator:
        current_time = time.time()
        token_count += 1

        if token_count == 1:
            ttft_ms = (current_time - start_time) * 1000  # Convert to milliseconds
            logger.info("    == RAG Time to First Token (TTFT): %.2f ms ==", ttft_ms)

        # Yield the chunk immediately without additional processing
        yield chunk

        await asyncio.sleep(0)  # Allow event loop to process
=======
            status_code=ErrorCodeMapping.INTERNAL_SERVER_ERROR,
        )
>>>>>>> ba87c086
<|MERGE_RESOLUTION|>--- conflicted
+++ resolved
@@ -34,21 +34,14 @@
 from fastapi.exceptions import RequestValidationError
 from fastapi.middleware.cors import CORSMiddleware
 from fastapi.responses import JSONResponse, StreamingResponse
-<<<<<<< HEAD
-from pydantic import BaseModel, Field, constr, model_validator
-=======
 from prometheus_client import REGISTRY, CollectorRegistry, generate_latest
 from prometheus_client.multiprocess import MultiProcessCollector
 from pydantic import BaseModel, Field, constr, model_validator
 from starlette.responses import Response
->>>>>>> ba87c086
 from starlette.status import HTTP_422_UNPROCESSABLE_ENTITY
 
 from nvidia_rag.rag_server.health import print_health_report
 from nvidia_rag.rag_server.main import APIError, NvidiaRAG
-<<<<<<< HEAD
-from nvidia_rag.rag_server.response_generator import ChainResponse, Citations, Message
-=======
 from nvidia_rag.rag_server.response_generator import (
     ChainResponse,
     Citations,
@@ -56,7 +49,6 @@
     Message,
     error_response_generator,
 )
->>>>>>> ba87c086
 from nvidia_rag.utils.common import get_config
 
 logging.basicConfig(level=os.environ.get("LOGLEVEL", "INFO").upper())
@@ -414,7 +406,6 @@
         default="",
         # max_length=4096,
         # pattern=r"[\s\S]*",
-<<<<<<< HEAD
     )
     confidence_threshold: float = Field(
         default=settings.default_confidence_threshold,
@@ -424,24 +415,7 @@
         "Note: Requires enable_reranker=True to generate relevance scores.",
         ge=0.0,
         le=1.0,
-=======
->>>>>>> ba87c086
-    )
-    confidence_threshold: float = Field(
-        default=settings.default_confidence_threshold,
-        description="Minimum confidence score threshold for filtering chunks. "
-        "Only chunks with relevance scores >= this threshold will be included. "
-        "Range: 0.0 to 1.0. Default: 0.0 (no filtering). "
-        "Note: Requires enable_reranker=True to generate relevance scores.",
-        ge=0.0,
-        le=1.0,
-    )
-
-    @model_validator(mode="after")
-    def validate_confidence_threshold(cls, values):
-        """Custom validator for confidence_threshold to provide better error messages."""
-        validate_confidence_threshold_field(values.confidence_threshold)
-        return values
+    )
 
     @model_validator(mode="after")
     def validate_confidence_threshold(cls, values):
@@ -771,15 +745,6 @@
             metrics=metrics,
         )
 
-<<<<<<< HEAD
-        # Wrap the generator with TTFT calculation and buffering fixes
-        ttft_generator = optimized_streaming_wrapper(
-            response_generator, generate_start_time
-        )
-
-        # Return streaming response with proper headers to prevent buffering
-        return StreamingResponse(ttft_generator, media_type="text/event-stream")
-=======
         # Extract generator and status code from RAGResponse
         response_generator = rag_response.generator
         status_code = rag_response.status_code
@@ -788,14 +753,10 @@
         return StreamingResponse(
             response_generator, media_type="text/event-stream", status_code=status_code
         )
->>>>>>> ba87c086
 
     except asyncio.CancelledError as e:
         logger.warning(f"Request cancelled during response generation. {str(e)}")
         return JSONResponse(
-<<<<<<< HEAD
-            content={"message": "Request was cancelled by the client."}, status_code=499
-=======
             content={"message": "Request was cancelled by the client."},
             status_code=ErrorCodeMapping.CLIENT_CLOSED_REQUEST,
         )
@@ -820,7 +781,6 @@
             error_response_generator(error_message),
             media_type="text/event-stream",
             status_code=status_code,
->>>>>>> ba87c086
         )
 
     except Exception as e:
@@ -829,8 +789,6 @@
             e,
             exc_info=logger.getEffectiveLevel() <= logging.DEBUG,
         )
-<<<<<<< HEAD
-=======
         return StreamingResponse(
             error_response_generator(
                 "Sorry, there was an error processing your request. Please check the server logs for more details."
@@ -838,7 +796,6 @@
             media_type="text/event-stream",
             status_code=ErrorCodeMapping.INTERNAL_SERVER_ERROR,
         )
->>>>>>> ba87c086
 
 
 # Alias function to /generate endpoint OpenAI API compatibility
@@ -920,20 +877,12 @@
     except asyncio.CancelledError as e:
         logger.warning(f"Request cancelled during document search. {str(e)}")
         return JSONResponse(
-<<<<<<< HEAD
-            content={"message": "Request was cancelled by the client."}, status_code=499
-        )
-    except APIError as e:
-        # Handle APIError with specific status codes
-        status_code = getattr(e, "code", 500)
-=======
             content={"message": "Request was cancelled by the client."},
             status_code=ErrorCodeMapping.CLIENT_CLOSED_REQUEST,
         )
     except APIError as e:
         # Handle APIError with specific status codes
         status_code = getattr(e, "code", ErrorCodeMapping.INTERNAL_SERVER_ERROR)
->>>>>>> ba87c086
         logger.error("API Error from POST /search endpoint. Error details: %s", e)
         return JSONResponse(content={"message": str(e)}, status_code=status_code)
     except Exception as e:
@@ -944,11 +893,7 @@
         )
         return JSONResponse(
             content={"message": "Error occurred while searching documents. " + str(e)},
-<<<<<<< HEAD
-            status_code=500,
-=======
             status_code=ErrorCodeMapping.INTERNAL_SERVER_ERROR,
->>>>>>> ba87c086
         )
 
 
@@ -1052,11 +997,7 @@
                 "message": "Invalid timeout value. Timeout must be a non-negative integer.",
                 "error": f"Provided timeout value: {timeout}",
             },
-<<<<<<< HEAD
-            status_code=400,
-=======
             status_code=ErrorCodeMapping.BAD_REQUEST,
->>>>>>> ba87c086
         )
 
     try:
@@ -1089,37 +1030,5 @@
                 "message": "Error occurred while getting summary.",
                 "error": str(e),
             },
-<<<<<<< HEAD
-            status_code=500,
-        )
-
-
-async def optimized_streaming_wrapper(generator: Generator, start_time: float):
-    """
-    Optimized wrapper for streaming generator to calculate TTFT with minimal buffering.
-
-    Args:
-        generator: The streaming generator from NVIDIA_RAG.generate()
-        start_time: The timestamp when the request started
-
-    Yields:
-        The same chunks as the original generator, but with proper flushing and timing
-    """
-    token_count = 0
-
-    async for chunk in generator:
-        current_time = time.time()
-        token_count += 1
-
-        if token_count == 1:
-            ttft_ms = (current_time - start_time) * 1000  # Convert to milliseconds
-            logger.info("    == RAG Time to First Token (TTFT): %.2f ms ==", ttft_ms)
-
-        # Yield the chunk immediately without additional processing
-        yield chunk
-
-        await asyncio.sleep(0)  # Allow event loop to process
-=======
             status_code=ErrorCodeMapping.INTERNAL_SERVER_ERROR,
-        )
->>>>>>> ba87c086
+        )