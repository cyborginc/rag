--- conflicted
+++ resolved
@@ -29,7 +29,56 @@
         self._otlp_meter = None
         self._setup_metrics()
 
-<<<<<<< HEAD
+    def _create_instruments(self, meter):
+        """Create all OpenTelemetry instruments for a given meter."""
+        instruments = {}
+
+        # API request counter
+        instruments["api_request_counter"] = meter.create_counter(
+            "api_requests_total", description="Total API requests"
+        )
+
+        # Token gauges
+        instruments["input_token_gauge"] = meter.create_gauge(
+            "input_tokens", description="Number of input tokens processed"
+        )
+        instruments["output_token_gauge"] = meter.create_gauge(
+            "output_tokens", description="Number of output tokens generated"
+        )
+        instruments["total_token_gauge"] = meter.create_gauge(
+            "total_tokens", description="Total tokens (input + output)"
+        )
+        instruments["avg_words_per_chunk_gauge"] = meter.create_gauge(
+            "avg_words_per_chunk", description="Avg words per chunk in context"
+        )
+
+        # Token usage histogram
+        instruments["token_usage_histogram"] = meter.create_histogram(
+            "token_usage_distribution",
+            description="Token usage distribution per request",
+        )
+
+        # Latency histograms
+        instruments["latency_hists"] = {
+            "rag_ttft_ms": meter.create_histogram(
+                "rag_ttft_ms", description="RAG time-to-first-token latency"
+            ),
+            "llm_ttft_ms": meter.create_histogram(
+                "llm_ttft_ms", description="LLM time-to-first-token latency"
+            ),
+            "context_reranker_time_ms": meter.create_histogram(
+                "context_reranker_time_ms", description="Context reranker latency"
+            ),
+            "retrieval_time_ms": meter.create_histogram(
+                "retrieval_time_ms", description="Document retrieval latency"
+            ),
+            "llm_generation_time_ms": meter.create_histogram(
+                "llm_generation_time_ms", description="LLM generation latency"
+            ),
+        }
+
+        return instruments
+
     def _setup_metrics(self):
         """Initializes the OpenTelemetry metrics. Avoid duplicate instrument creation."""
         # Guard against re-initialization in the same process
@@ -39,88 +88,6 @@
             )
             return
 
-        self.api_request_counter = self.meter.create_counter(
-=======
-    def _create_instruments(self, meter):
-        """Create all OpenTelemetry instruments for a given meter."""
-        instruments = {}
-
-        # API request counter
-        instruments["api_request_counter"] = meter.create_counter(
->>>>>>> ba87c086
-            "api_requests_total", description="Total API requests"
-        )
-
-        # Token gauges
-        instruments["input_token_gauge"] = meter.create_gauge(
-            "input_tokens", description="Number of input tokens processed"
-        )
-        instruments["output_token_gauge"] = meter.create_gauge(
-            "output_tokens", description="Number of output tokens generated"
-        )
-        instruments["total_token_gauge"] = meter.create_gauge(
-            "total_tokens", description="Total tokens (input + output)"
-        )
-        instruments["avg_words_per_chunk_gauge"] = meter.create_gauge(
-            "avg_words_per_chunk", description="Avg words per chunk in context"
-        )
-
-        # Token usage histogram
-        instruments["token_usage_histogram"] = meter.create_histogram(
-            "token_usage_distribution",
-            description="Token usage distribution per request",
-        )
-
-<<<<<<< HEAD
-        # ---------------- Latency histograms ----------------
-        self.latency_hists: dict[str, any] = {
-            "rag_ttft_ms": self.meter.create_histogram(
-                "rag_ttft_ms", description="RAG time-to-first-token latency"
-            ),
-            "llm_ttft_ms": self.meter.create_histogram(
-                "llm_ttft_ms", description="LLM time-to-first-token latency"
-            ),
-            "context_reranker_time_ms": self.meter.create_histogram(
-                "context_reranker_time_ms", description="Context reranker latency"
-            ),
-            "retrieval_time_ms": self.meter.create_histogram(
-                "retrieval_time_ms", description="Document retrieval latency"
-            ),
-            "llm_generation_time_ms": self.meter.create_histogram(
-                "llm_generation_time_ms", description="LLM generation latency"
-            ),
-        }
-=======
-        # Latency histograms
-        instruments["latency_hists"] = {
-            "rag_ttft_ms": meter.create_histogram(
-                "rag_ttft_ms", description="RAG time-to-first-token latency"
-            ),
-            "llm_ttft_ms": meter.create_histogram(
-                "llm_ttft_ms", description="LLM time-to-first-token latency"
-            ),
-            "context_reranker_time_ms": meter.create_histogram(
-                "context_reranker_time_ms", description="Context reranker latency"
-            ),
-            "retrieval_time_ms": meter.create_histogram(
-                "retrieval_time_ms", description="Document retrieval latency"
-            ),
-            "llm_generation_time_ms": meter.create_histogram(
-                "llm_generation_time_ms", description="LLM generation latency"
-            ),
-        }
-
-        return instruments
-
-    def _setup_metrics(self):
-        """Initializes the OpenTelemetry metrics. Avoid duplicate instrument creation."""
-        # Guard against re-initialization in the same process
-        if hasattr(self, "api_request_counter"):
-            logging.info(
-                "OpenTelemetry Metrics already initialized; skipping re-creation"
-            )
-            return
-
         # Create instruments for the main meter
         instruments = self._create_instruments(self.meter)
 
@@ -133,7 +100,6 @@
         self.token_usage_histogram = instruments["token_usage_histogram"]
         self.latency_hists = instruments["latency_hists"]
 
->>>>>>> ba87c086
         logging.info("OpenTelemetry Metrics Initialized")
 
     def setup_otlp_meter(self, otlp_provider):
@@ -203,13 +169,10 @@
             self.avg_words_per_chunk_gauge.set(avg_words_per_chunk)
             logging.info(f"Avg words per chunk: {avg_words_per_chunk}")
 
-<<<<<<< HEAD
-=======
             # Also update OTLP meter if available (using cached gauge)
             if hasattr(self, "_otlp_avg_words_per_chunk_gauge"):
                 self._otlp_avg_words_per_chunk_gauge.set(avg_words_per_chunk)
 
->>>>>>> ba87c086
     # ------------------- Latency metrics -------------------
 
     def update_latency_metrics(self, metrics: dict[str, float]):
@@ -219,8 +182,6 @@
             if hist and value is not None:
                 hist.record(value)
 
-<<<<<<< HEAD
-=======
                 # Also update OTLP meter if available (using cached histogram)
                 if (
                     hasattr(self, "_otlp_latency_hists")
@@ -228,7 +189,6 @@
                 ):
                     self._otlp_latency_hists[name].record(value)
 
->>>>>>> ba87c086
 
 # Singleton factory to reuse a single OtelMetrics instance per process
 _singleton_metrics: OtelMetrics | None = None
