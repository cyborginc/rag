{
 "cells": [
  {
   "cell_type": "markdown",
   "id": "650fa9f0",
   "metadata": {},
   "source": [
    "# Ingestion API Usage\n",
    "\n",
    "This notebook demonstrates how to interact with the ingestion APIs to upload and index documents for retrieval-augmented generation (RAG) applications. It showcases the different APIs needed to create a collection, upload documents to the created collection using Milvus Vector DB. It also showcases different APIs to manage uploaded documents and existing collections effectively."
   ]
  },
  {
   "cell_type": "markdown",
   "id": "a5726313-f5ab-48fb-b747-c790ebaafe48",
   "metadata": {},
   "source": [
    "\n",
    "\n",
    "- Ensure the ingestor-server container is running before executing the notebook by following the steps in [Get Started](../docs/deploy-docker-self-hosted.md).\n",
    "- Replace `BASE_URL` with the actual server URL if the API is hosted on another system.\n",
    "- You can customize the directory path (`../data/multimodal`) with the correct location of your dataset.\n"
   ]
  },
  {
   "cell_type": "markdown",
   "id": "e58505d5-5436-449a-b316-b943a1a57797",
   "metadata": {},
   "source": [
    "#### 1. Install Dependencies and import required modules"
   ]
  },
  {
   "cell_type": "code",
   "execution_count": null,
   "id": "78246c4e-040d-4e06-8ed3-edb88ca0c280",
   "metadata": {},
   "outputs": [],
   "source": [
    "!pip install aiohttp\n",
    "import json\n",
    "import os\n",
    "\n",
    "import aiohttp"
   ]
  },
  {
   "cell_type": "markdown",
   "id": "8a494be7-ffee-4dfb-968f-c5300f6ba0a2",
   "metadata": {},
   "source": [
    "#### 2. Setup Base Configuration"
   ]
  },
  {
   "cell_type": "code",
   "execution_count": null,
   "id": "2807ea21-f9b8-408b-b2ee-318bef308d1b",
   "metadata": {},
   "outputs": [],
   "source": [
    "IPADDRESS = (\n",
    "    \"ingestor-server\"\n",
    "    if os.environ.get(\"AI_WORKBENCH\", \"false\") == \"true\"\n",
    "    else \"localhost\"\n",
    ")  # Replace this with the correct IP address\n",
    "INGESTOR_SERVER_PORT = \"8082\"\n",
    "BASE_URL = f\"http://{IPADDRESS}:{INGESTOR_SERVER_PORT}\"  # Replace with your server URL\n",
    "\n",
    "\n",
    "async def print_response(response):\n",
    "    \"\"\"Helper to print API response.\"\"\"\n",
    "    try:\n",
    "        response_json = await response.json()\n",
    "        print(json.dumps(response_json, indent=2))\n",
    "    except aiohttp.ClientResponseError:\n",
    "        print(await response.text())"
   ]
  },
  {
   "cell_type": "markdown",
   "id": "677f85b3-767b-4e8f-82da-9d5c7069d609",
   "metadata": {},
   "source": [
    "#### 3. Health Check Endpoint\n",
    "\n",
    "**Purpose:**\n",
    "This endpoint performs a health check on the server. It returns a 200 status code if the server is operational."
   ]
  },
  {
   "cell_type": "code",
   "execution_count": null,
   "id": "f32e53c4-909b-4b04-975f-c598f33bd797",
   "metadata": {
    "scrolled": true
   },
   "outputs": [],
   "source": [
    "async def fetch_health_status():\n",
    "    \"\"\"Fetch health status asynchronously.\"\"\"\n",
    "    url = f\"{BASE_URL}/v1/health\"\n",
    "    params = {\"check_dependencies\": \"True\"}\n",
    "    async with aiohttp.ClientSession() as session:\n",
    "        async with session.get(url, params=params) as response:\n",
    "            await print_response(response)\n",
    "\n",
    "\n",
    "# Run the async function\n",
    "await fetch_health_status()"
   ]
  },
  {
   "cell_type": "markdown",
   "id": "2850cbb2",
   "metadata": {},
   "source": [
    "#### 4. Create collection Endpoint\n",
    "\n",
    "**Purpose:**\n",
    "This endpoint is used to create a collection in the vector store. "
   ]
  },
  {
   "cell_type": "code",
   "execution_count": null,
   "id": "6e658845",
   "metadata": {},
   "outputs": [],
   "source": [
    "async def create_collection(\n",
    "    collection_name: list = None,\n",
    "    embedding_dimension: int = 2048,\n",
    "    metadata_schema: list = [],\n",
    "):\n",
    "    data = {\n",
    "        \"collection_name\": collection_name,\n",
    "        \"embedding_dimension\": embedding_dimension,\n",
    "        \"metadata_schema\": metadata_schema,\n",
    "    }\n",
    "\n",
    "    HEADERS = {\"Content-Type\": \"application/json\"}\n",
    "\n",
    "    async with aiohttp.ClientSession() as session:\n",
    "        try:\n",
    "            async with session.post(\n",
    "                f\"{BASE_URL}/v1/collection\", json=data, headers=HEADERS\n",
    "            ) as response:\n",
    "                await print_response(response)\n",
    "        except aiohttp.ClientError as e:\n",
    "            return 500, {\"error\": str(e)}\n",
    "\n",
    "\n",
    "# [Optional]: Define schema for metadata fields\n",
    "metadata_schema = [\n",
    "    {\n",
    "        \"name\": \"timestamp\",\n",
    "        \"type\": \"datetime\",  # Field of time datetime (i.e string in ISO 8601 format)\n",
    "        \"description\": \"Following field would store the timestamp of when the document was created\",\n",
    "    },\n",
    "    {\n",
    "        \"name\": \"meta_field_1\",\n",
    "        \"type\": \"string\",\n",
    "        \"description\": \"Following field would contain the description for the document\",\n",
    "    },\n",
    "]\n",
    "\n",
    "# Call create collection method\n",
    "await create_collection(\n",
    "    collection_name=\"multimodal_data\",\n",
    "    metadata_schema=metadata_schema,  # Optional argument, can be commented if metadata is not to be inserted\n",
    ")"
   ]
  },
  {
   "cell_type": "markdown",
   "id": "2334abfc-5832-4e39-8793-818b5265aa1d",
   "metadata": {},
   "source": [
    "#### 4. Upload Document Endpoint\n",
    "\n",
    "**Purpose:**\n",
    "This endpoint uploads new documents to the vector store. \n",
    "1. You can specify the collection name where the documents should be stored. \n",
    "2. The collection to which the documents are being uploaded must exist in the vector database.\n",
    "3. The documents which are uploaded must not exist in the collection. If the documents already exists, to reingest existing files in the provided collection, replace `session.post(...)` with `session.patch(...)`\n",
    "4. To speed up the ingestion process, the multiple files can be passed in a single request as showcased below."
   ]
  },
  {
   "cell_type": "code",
   "execution_count": null,
   "id": "8709ab2e-c1de-42d4-96b2-eb104f8bd6cb",
   "metadata": {},
   "outputs": [],
   "source": [
    "# Filepaths\n",
    "FILEPATHS = [\n",
    "    \"../data/multimodal/embedded_table.pdf\",\n",
    "    \"../data/multimodal/functional_validation.pdf\",\n",
    "    \"../data/multimodal/woods_frost.pdf\",\n",
    "    \"../data/multimodal/multimodal_test.pdf\",\n",
    "    \"../data/multimodal/table_test.pdf\",\n",
    "    \"../data/multimodal/woods_frost.docx\",\n",
    "]\n",
    "\n",
    "# [Optional]: Add filename specific custom metadata\n",
    "# Note: timestamp metadata field must be in ISO 8601 format so following operands are supported: \"==\", \"<=\",\n",
    "CUSTOM_METADATA = [\n",
    "    {\n",
    "        \"filename\": \"multimodal_test.pdf\",\n",
    "        \"metadata\": {\n",
    "            \"timestamp\": \"2000-05-15T10:23:00\",\n",
    "            \"meta_field_1\": \"multimodal document\",\n",
    "        },\n",
    "    },\n",
    "    {\n",
    "        \"filename\": \"functional_validation.pdf\",\n",
    "        \"metadata\": {\n",
    "            \"timestamp\": \"2001-05-15T10:23:00\",\n",
    "            \"meta_field_1\": \"functional validation document\",\n",
    "        },\n",
    "    },\n",
    "    {\n",
    "        \"filename\": \"woods_frost.pdf\",\n",
    "        \"metadata\": {\n",
    "            \"timestamp\": \"2002-05-15T10:23:00\",\n",
    "            \"meta_field_1\": \"multimodal document\",\n",
    "        },\n",
    "    },\n",
    "]"
   ]
  },
  {
   "cell_type": "code",
   "execution_count": null,
   "id": "2d611db2-c663-4014-bd6e-fb0a279a04c2",
   "metadata": {},
   "outputs": [],
   "source": [
    "async def upload_documents(collection_name: str = \"\"):\n",
    "    data = {\n",
    "        \"collection_name\": collection_name,\n",
    "        \"blocking\": False,  # If True, upload is blocking; else async. Status API not needed when blocking\n",
    "        \"split_options\": {\"chunk_size\": 512, \"chunk_overlap\": 150},\n",
    "        \"custom_metadata\": CUSTOM_METADATA,\n",
    "        \"generate_summary\": False,  # Set to True to optionally generate summaries for all documents after ingestion\n",
    "    }\n",
    "\n",
    "    form_data = aiohttp.FormData()\n",
    "    for file_path in FILEPATHS:\n",
    "        form_data.add_field(\n",
    "            \"documents\",\n",
    "            open(file_path, \"rb\"),\n",
    "            filename=os.path.basename(file_path),\n",
    "            content_type=\"application/pdf\",\n",
    "        )\n",
    "\n",
    "    form_data.add_field(\"data\", json.dumps(data), content_type=\"application/json\")\n",
    "\n",
    "    async with aiohttp.ClientSession() as session:\n",
    "        try:\n",
    "            async with session.post(\n",
    "                f\"{BASE_URL}/v1/documents\", data=form_data\n",
    "            ) as response:  # Replace with session.patch for reingesting\n",
    "                await print_response(response)\n",
    "                # Return the response JSON for task_id extraction\n",
    "                response_json = await response.json()\n",
    "                return response_json\n",
    "        except aiohttp.ClientError as e:\n",
    "            print(f\"Error: {e}\")\n",
    "            return None\n",
    "\n",
<<<<<<< HEAD
    "\n",
    "await upload_documents(collection_name=\"multimodal_data\")"
=======
    "# Store the response and extract task_id\n",
    "upload_response = await upload_documents(collection_name=\"multimodal_data\")\n",
    "task_id = upload_response.get(\"task_id\") if upload_response else None\n",
    "print(f\"Extracted task_id: {task_id}\")"
>>>>>>> ba87c086
   ]
  },
  {
   "cell_type": "markdown",
   "id": "554475c3-b8dc-41d9-94b9-fb833a46e2fc",
   "metadata": {},
   "source": [
    "#### 5. Get Task Status Endpoint:\n",
    "\n",
    "**Purpose:**\n",
    "This endpoint is used to get task status of upload documents task. When task is `\"FINISHED\"`, this endpoint can be used to get status report of the upload task."
   ]
  },
  {
   "cell_type": "code",
   "execution_count": null,
   "id": "c668bb85-3b77-4c43-9274-61e5037e3a50",
   "metadata": {},
   "outputs": [],
   "source": [
    "async def get_task_status(task_id: str):\n",
    "    params = {\n",
    "        \"task_id\": task_id,\n",
    "    }\n",
    "\n",
    "    HEADERS = {\"Content-Type\": \"application/json\"}\n",
    "\n",
    "    async with aiohttp.ClientSession() as session:\n",
    "        try:\n",
    "            async with session.get(\n",
    "                f\"{BASE_URL}/v1/status\", params=params, headers=HEADERS\n",
    "            ) as response:\n",
    "                await print_response(response)\n",
    "        except aiohttp.ClientError as e:\n",
    "            return 500, {\"error\": str(e)}\n",
    "\n",
<<<<<<< HEAD
    "\n",
    "await get_task_status(\n",
    "    task_id=[\"*****************************\"]\n",
    ")  # Please enter the task_id obtained from upload documents API"
=======
    "# Use the extracted task_id from the upload_documents response\n",
    "if task_id:\n",
    "    await get_task_status(task_id=task_id)\n",
    "else:\n",
    "    print(\"No task_id available. Please run the upload_documents cell first.\")"
>>>>>>> ba87c086
   ]
  },
  {
   "cell_type": "markdown",
   "id": "3191cd7f-02d1-45c6-90a7-f3ca86c4046a",
   "metadata": {},
   "source": [
    "#### 6. Get Documents Endpoint\n",
    "\n",
    "**Purpose:**\n",
    "This endpoint retrieves a list of documents ingested into the vector store for a specified collection."
   ]
  },
  {
   "cell_type": "code",
   "execution_count": null,
   "id": "a250bcc6-2137-40d2-95ff-6202faff4fd1",
   "metadata": {
    "scrolled": true
   },
   "outputs": [],
   "source": [
    "async def fetch_documents(collection_name: str = \"\"):\n",
    "    url = f\"{BASE_URL}/v1/documents\"\n",
    "    params = {\"collection_name\": collection_name}\n",
    "    async with aiohttp.ClientSession() as session:\n",
    "        try:\n",
    "            async with session.get(url, params=params) as response:\n",
    "                await print_response(response)\n",
    "        except aiohttp.ClientError as e:\n",
    "            print(f\"Error: {e}\")\n",
    "\n",
    "\n",
    "await fetch_documents(collection_name=\"multimodal_data\")"
   ]
  },
  {
   "cell_type": "markdown",
   "id": "be6b9e3c-2092-4d6b-9ff7-64d33730337b",
   "metadata": {},
   "source": [
    "#### 7. Delete Documents Endpoint\n",
    "\n",
    "**Purpose:**\n",
    "This endpoint deletes specified documents from the vector store. The documents are identified by its filename."
   ]
  },
  {
   "cell_type": "code",
   "execution_count": null,
   "id": "9ae5ebcd-f741-491c-a797-ee4fd15c9060",
   "metadata": {},
   "outputs": [],
   "source": [
    "from typing import List\n",
    "\n",
    "\n",
    "async def delete_documents(collection_name: str = \"\", file_names: list[str] = []):\n",
    "    url = f\"{BASE_URL}/v1/documents\"\n",
    "    params = {\"collection_name\": collection_name}\n",
    "    async with aiohttp.ClientSession() as session:\n",
    "        try:\n",
    "            async with session.delete(url, params=params, json=file_names) as response:\n",
    "                await print_response(response)\n",
    "        except aiohttp.ClientError as e:\n",
    "            print(f\"Error: {e}\")\n",
    "\n",
    "\n",
    "await delete_documents(\n",
    "    collection_name=\"multimodal_data\",\n",
    "    file_names=[\"embedded_table.pdf\", \"table_test.pdf\"],\n",
    ")"
   ]
  },
  {
   "cell_type": "markdown",
   "id": "3ec9bfd5-b943-4eed-874b-9067fdfe06ca",
   "metadata": {},
   "source": [
    "#### 8. Get Collections Endpoint\n",
    "\n",
    "**Purpose:**\n",
    "This endpoint retrieves a list of all collection names available on the server. Collections are used to organize documents in the vector store."
   ]
  },
  {
   "cell_type": "code",
   "execution_count": null,
   "id": "e6114bb1-f0f0-4444-859f-d4dc66fa9579",
   "metadata": {},
   "outputs": [],
   "source": [
    "async def fetch_collections():\n",
    "    url = f\"{BASE_URL}/v1/collections\"\n",
    "    async with aiohttp.ClientSession() as session:\n",
    "        try:\n",
    "            async with session.get(url) as response:\n",
    "                await print_response(response)\n",
    "        except aiohttp.ClientError as e:\n",
    "            print(f\"Error: {e}\")\n",
    "\n",
    "\n",
    "await fetch_collections()"
   ]
  },
  {
   "cell_type": "markdown",
   "id": "0b97e846",
   "metadata": {},
   "source": [
    "#### 9. Delete Collections Endpoint\n",
    "\n",
    "**Purpose:**\n",
    "This endpoint deletes list of provided collection names available on the specified vector database server."
   ]
  },
  {
   "cell_type": "code",
   "execution_count": null,
   "id": "8489ad02",
   "metadata": {},
   "outputs": [],
   "source": [
    "async def delete_collections(collection_names: list[str] = \"\"):\n",
    "    url = f\"{BASE_URL}/v1/collections\"\n",
    "    async with aiohttp.ClientSession() as session:\n",
    "        try:\n",
    "            async with session.delete(url, json=collection_names) as response:\n",
    "                await print_response(response)\n",
    "        except aiohttp.ClientError as e:\n",
    "            print(f\"Error: {e}\")\n",
    "\n",
    "\n",
    "await delete_collections(collection_names=[\"multimodal_data\"])"
   ]
  },
  {
   "cell_type": "code",
   "execution_count": null,
   "id": "6c212878-6925-4497-a6a5-89ecd5911cb1",
   "metadata": {},
   "outputs": [],
   "source": []
  }
 ],
 "metadata": {
  "kernelspec": {
   "display_name": "Python 3 (ipykernel)",
   "language": "python",
   "name": "python3"
  },
  "language_info": {
   "codemirror_mode": {
    "name": "ipython",
    "version": 3
   },
   "file_extension": ".py",
   "mimetype": "text/x-python",
   "name": "python",
   "nbconvert_exporter": "python",
   "pygments_lexer": "ipython3",
   "version": "3.12.11"
  }
 },
 "nbformat": 4,
 "nbformat_minor": 5
}<|MERGE_RESOLUTION|>--- conflicted
+++ resolved
@@ -271,15 +271,10 @@
     "            print(f\"Error: {e}\")\n",
     "            return None\n",
     "\n",
-<<<<<<< HEAD
-    "\n",
-    "await upload_documents(collection_name=\"multimodal_data\")"
-=======
     "# Store the response and extract task_id\n",
     "upload_response = await upload_documents(collection_name=\"multimodal_data\")\n",
     "task_id = upload_response.get(\"task_id\") if upload_response else None\n",
     "print(f\"Extracted task_id: {task_id}\")"
->>>>>>> ba87c086
    ]
   },
   {
@@ -316,18 +311,11 @@
     "        except aiohttp.ClientError as e:\n",
     "            return 500, {\"error\": str(e)}\n",
     "\n",
-<<<<<<< HEAD
-    "\n",
-    "await get_task_status(\n",
-    "    task_id=[\"*****************************\"]\n",
-    ")  # Please enter the task_id obtained from upload documents API"
-=======
     "# Use the extracted task_id from the upload_documents response\n",
     "if task_id:\n",
     "    await get_task_status(task_id=task_id)\n",
     "else:\n",
     "    print(\"No task_id available. Please run the upload_documents cell first.\")"
->>>>>>> ba87c086
    ]
   },
   {
