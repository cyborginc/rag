{
 "cells": [
  {
   "attachments": {},
   "cell_type": "markdown",
   "metadata": {},
   "source": [
    "# NVIDIA RAG Python Package\n",
    "\n",
    "This notebook demonstrates how to use the Nvidia RAG Python client for document ingestion, collection management, and querying.\n",
    "\n",
    "## Installation guide for python package\n",
    "\n",
    "Before running the cells below, follow these steps in your terminal from the project root directory to install the python package in your environment and launch this notebook:\n",
    "\n",
    "> **Note**: Python version **3.12 or higher** is supported.\n",
    "\n",
    "```bash\n",
    "# 1. Install Python >= 3.12 (e.g., Python 3.13) and its development headers\n",
    "    sudo add-apt-repository ppa:deadsnakes/ppa\n",
    "    sudo apt update\n",
    "    sudo apt install python3.12\n",
    "    sudo apt-get install python3.12-dev\n",
    "\n",
    "# 2. Install uv\n",
    "Follow instruction from https://docs.astral.sh/uv/getting-started/installation/\n",
    "\n",
    "# 3. Create a virtual environment with a supported Python version (>= 3.12)\n",
    "uv venv --python=python3.12\n",
    "\n",
    "# 2. Activate the virtual environment\n",
    "source .venv/bin/activate\n",
    "\n",
    "# 3. (Option 1) Build the wheel from source and install the Nvidia RAG wheel\n",
    "uv build\n",
<<<<<<< HEAD
    "uv pip install dist/nvidia_rag-2.3.0.dev-py3-none-any.whl[all]\n",
=======
    "uv pip install dist/nvidia_rag-2.3.0.dev0-py3-none-any.whl[all]\n",
>>>>>>> ba87c086
    "\n",
    "# 4. (Option 2) Install the package in editable (development) mode from source\n",
    "uv pip install -e .[all]\n",
    "\n",
    "# 5. (Option 3) Install the prebuilt wheel file from pypi. This does not require you to clone the repo.\n",
    "uv pip install nvidia-rag[all]\n",
    "\n",
    "# 5. Start the notebook server and open this notebook in browser \n",
    "uv pip install jupyterlab\n",
    "jupyter lab --allow-root --ip=0.0.0.0 --NotebookApp.token='' --port=8889 --no-browser &\n",
    "Open http://<workstation_ip>:8889/lab/tree/notebooks\n",
    "\n",
    "# 6. Optional: Install just RAG and Ingestor dependencies\n",
<<<<<<< HEAD
    "uv pip install dist/nvidia_rag-2.3.0.dev-py3-none-any.whl[all][rag]\n",
    "uv pip install dist/nvidia_rag-2.3.0.dev-py3-none-any.whl[all][ingest]\n",
=======
    "uv pip install dist/nvidia_rag-2.3.0.dev0-py3-none-any.whl[rag]\n",
    "uv pip install dist/nvidia_rag-2.3.0.dev0-py3-none-any.whl[ingest]\n",
>>>>>>> ba87c086
    "```\n",
    "\n",
    "##### 📝 **Note:**\n",
    "\n",
    "- Installing with `uv pip install -e .[all]` allows you to make live edits to the `nvidia_rag` source code and have those changes reflected without reinstalling the package.\n",
    "- **After making changes to the source code, you need to:\n",
    "  - Restart the kernel of your notebook server\n",
    "  - Re-execute the cells `Setup the default configurations` under `Setting up the dependencies` and `Import the packages` under `API usage examples`"
   ]
  },
  {
   "cell_type": "markdown",
   "metadata": {},
   "source": [
    "#### Verify the installation\n",
    "The location of the package shown in the output of this command should be inside the virtual environment.\n",
    "\n",
    "Location: `<workspace_path>/rag/.venv/lib/python3.12/site-packages`"
   ]
  },
  {
   "cell_type": "code",
   "execution_count": null,
   "metadata": {},
   "outputs": [],
   "source": [
    "!uv pip show nvidia_rag | grep Location"
   ]
  },
  {
   "cell_type": "markdown",
   "metadata": {},
   "source": [
    "---"
   ]
  },
  {
   "cell_type": "markdown",
   "metadata": {},
   "source": [
    "## Setting up the dependencies"
   ]
  },
  {
   "cell_type": "markdown",
   "metadata": {},
   "source": [
    "After the environment for the python package is setup we now launch all the dependent services and NIMs the pipeline depends on.\n",
    "Fulfill the [prerequisites here](../docs/deploy-docker-self-hosted.md) to setup docker on your system."
   ]
  },
  {
   "cell_type": "markdown",
   "metadata": {},
   "source": [
    "### 1. Setup the default configurations"
   ]
  },
  {
   "cell_type": "code",
   "execution_count": null,
   "metadata": {},
   "outputs": [],
   "source": [
    "!uv pip install python-dotenv\n",
    "import os\n",
    "from getpass import getpass\n",
    "\n",
    "from dotenv import load_dotenv"
   ]
  },
  {
   "cell_type": "markdown",
   "metadata": {},
   "source": [
    "Provide your NGC_API_KEY after executing the cell below. You can obtain a key by following steps [here](../docs/api-key.md)."
   ]
  },
  {
   "cell_type": "code",
   "execution_count": null,
   "metadata": {},
   "outputs": [],
   "source": [
    "# del os.environ['NVIDIA_API_KEY']  ## delete key and reset if needed\n",
    "if os.environ.get(\"NGC_API_KEY\", \"\").startswith(\"nvapi-\"):\n",
    "    print(\"Valid NGC_API_KEY already in environment. Delete to reset\")\n",
    "else:\n",
    "    candidate_api_key = getpass(\"NVAPI Key (starts with nvapi-): \")\n",
    "    assert candidate_api_key.startswith(\"nvapi-\"), (\n",
    "        f\"{candidate_api_key[:5]}... is not a valid key\"\n",
    "    )\n",
    "    os.environ[\"NGC_API_KEY\"] = candidate_api_key"
   ]
  },
  {
   "cell_type": "markdown",
   "metadata": {},
   "source": [
    "Login to nvcr.io which is needed for pulling the containers of dependencies"
   ]
  },
  {
   "cell_type": "code",
   "execution_count": null,
   "metadata": {},
   "outputs": [],
   "source": [
    "!echo \"${NGC_API_KEY}\" | docker login nvcr.io -u '$oauthtoken' --password-stdin"
   ]
  },
  {
   "cell_type": "markdown",
   "metadata": {},
   "source": [
    "Load the default values for all the configurations"
   ]
  },
  {
   "cell_type": "code",
   "execution_count": null,
   "metadata": {},
   "outputs": [],
   "source": [
    "load_dotenv(dotenv_path=\".env_library\", override=True)"
   ]
  },
  {
   "cell_type": "markdown",
   "metadata": {},
   "source": [
    "*💡 **Tip:***: You can override any default values of configurations defined in `.env_library` at runtime by using `os.environ` in the notebook. Reimport the `nvidia_rag` package and restart the  Nvidia Ingest runtime to take in the updated configurations."
   ]
  },
  {
   "cell_type": "code",
   "execution_count": null,
   "metadata": {},
   "outputs": [],
   "source": [
    "# Example\n",
    "# os.environ[\"ENV_VAR_NAME\"]=\"ENV_VAR_VALUE\""
   ]
  },
  {
   "cell_type": "markdown",
   "metadata": {},
   "source": [
    "### 2. Setup the Milvus vector DB services\n",
    "By default milvus uses GPU Indexing. Ensure you have provided correct GPU ID.\n",
    "Note: If you don't have a GPU available, you can switch to CPU-only Milvus by following the instructions in [milvus-configuration.md](../docs/milvus-configuration.md)."
   ]
  },
  {
   "cell_type": "code",
   "execution_count": null,
   "metadata": {},
   "outputs": [],
   "source": [
    "os.environ[\"VECTORSTORE_GPU_DEVICE_ID\"] = \"0\""
   ]
  },
  {
   "cell_type": "code",
   "execution_count": null,
   "metadata": {},
   "outputs": [],
   "source": [
    "!docker compose -f ../deploy/compose/vectordb.yaml up -d"
   ]
  },
  {
   "cell_type": "markdown",
   "metadata": {},
   "source": [
    "### 3. Setup the NIMs"
   ]
  },
  {
   "cell_type": "markdown",
   "metadata": {},
   "source": [
    "#### Option 1: Deploy on-prem models"
   ]
  },
  {
   "cell_type": "markdown",
   "metadata": {},
   "source": [
    "Move to Option 2 if you are interested in using cloud models.\n",
    "\n",
    "Ensure you meet [the hardware requirements](../docs/support-matrix.md). By default the NIMs are configured to use 2xH100."
   ]
  },
  {
   "cell_type": "code",
   "execution_count": null,
   "metadata": {},
   "outputs": [],
   "source": [
    "# Create the model cache directory\n",
    "!mkdir -p ~/.cache/model-cache"
   ]
  },
  {
   "cell_type": "code",
   "execution_count": null,
   "metadata": {},
   "outputs": [],
   "source": [
    "# Set the MODEL_DIRECTORY environment variable in the Python kernel\n",
    "import os\n",
    "\n",
    "os.environ[\"MODEL_DIRECTORY\"] = os.path.expanduser(\"~/.cache/model-cache\")\n",
    "print(\"MODEL_DIRECTORY set to:\", os.environ[\"MODEL_DIRECTORY\"])"
   ]
  },
  {
   "cell_type": "code",
   "execution_count": null,
   "metadata": {},
   "outputs": [],
   "source": [
    "# Configure GPU IDs for the various microservices if needed\n",
    "os.environ[\"EMBEDDING_MS_GPU_ID\"] = \"0\"\n",
    "os.environ[\"RANKING_MS_GPU_ID\"] = \"0\"\n",
    "os.environ[\"YOLOX_MS_GPU_ID\"] = \"0\"\n",
    "os.environ[\"YOLOX_GRAPHICS_MS_GPU_ID\"] = \"0\"\n",
    "os.environ[\"YOLOX_TABLE_MS_GPU_ID\"] = \"0\"\n",
    "os.environ[\"OCR_MS_GPU_ID\"] = \"0\"\n",
    "os.environ[\"LLM_MS_GPU_ID\"] = \"1\""
   ]
  },
  {
   "cell_type": "markdown",
   "metadata": {},
   "source": [
    "Select your hardware-specific profile name as per the guidance provided in [NIM Model Profile Configuration](../docs/model-profiles.md) section."
   ]
  },
  {
   "cell_type": "code",
   "execution_count": null,
   "metadata": {},
   "outputs": [],
   "source": [
    "os.environ[\"NIM_MODEL_PROFILE\"] = \"......\" # Populate your profile name as per hardware"
   ]
  },
  {
   "cell_type": "code",
   "execution_count": null,
   "metadata": {},
   "outputs": [],
   "source": [
    "# ⚠️ Deploying NIMs - This may take a while as models download. If kernel times out, just rerun this cell.\n",
    "!USERID=$(id -u) docker compose -f ../deploy/compose/nims.yaml up -d"
   ]
  },
  {
   "cell_type": "code",
   "execution_count": null,
   "metadata": {},
   "outputs": [],
   "source": [
    "# Watch the status of running containers (run this cell repeatedly or in a terminal)\n",
    "!docker ps"
   ]
  },
  {
   "cell_type": "markdown",
   "metadata": {},
   "source": [
    "Ensure all the below are running and healthy before proceeding further\n",
    "```output\n",
    "NAMES                           STATUS\n",
    "nemoretriever-ranking-ms        Up ... (healthy)\n",
    "compose-page-elements-1         Up ...\n",
    "compose-paddle-1                Up ...\n",
    "compose-graphic-elements-1      Up ...\n",
    "compose-table-structure-1       Up ...\n",
    "nemoretriever-embedding-ms      Up ... (healthy)\n",
    "nim-llm-ms                      Up ... (healthy)\n",
    "```"
   ]
  },
  {
   "cell_type": "markdown",
   "metadata": {},
   "source": [
    "#### Option 2: Using Nvidia Hosted models"
   ]
  },
  {
   "cell_type": "code",
   "execution_count": null,
   "metadata": {},
   "outputs": [],
   "source": [
<<<<<<< HEAD
    "os.environ[\"APP_LLM_MODELNAME\"] = \"nvidia/llama-3-3-nemotron-super-49b-v1-5\"\n",
=======
    "os.environ[\"APP_LLM_MODELNAME\"] = \"nvidia/llama-3.3-nemotron-super-49b-v1.5\"\n",
>>>>>>> ba87c086
    "os.environ[\"APP_EMBEDDINGS_MODELNAME\"] = \"nvidia/llama-3.2-nv-embedqa-1b-v2\"\n",
    "os.environ[\"APP_RANKING_MODELNAME\"] = \"nvidia/llama-3.2-nv-rerankqa-1b-v2\"\n",
    "os.environ[\"APP_EMBEDDINGS_SERVERURL\"] = \"\"\n",
    "os.environ[\"APP_LLM_SERVERURL\"] = \"\"\n",
    "os.environ[\"APP_RANKING_SERVERURL\"] = (\n",
    "    \"https://ai.api.nvidia.com/v1/retrieval/nvidia/llama-3_2-nv-rerankqa-1b-v2/reranking/v1\"\n",
    ")\n",
    "os.environ[\"OCR_HTTP_ENDPOINT\"] = \"https://ai.api.nvidia.com/v1/cv/baidu/paddleocr\"\n",
    "os.environ[\"OCR_INFER_PROTOCOL\"] = \"http\"\n",
    "os.environ[\"YOLOX_HTTP_ENDPOINT\"] = (\n",
    "    \"https://ai.api.nvidia.com/v1/cv/nvidia/nemoretriever-page-elements-v2\"\n",
    ")\n",
    "os.environ[\"YOLOX_INFER_PROTOCOL\"] = \"http\"\n",
    "os.environ[\"YOLOX_GRAPHIC_ELEMENTS_HTTP_ENDPOINT\"] = (\n",
    "    \"https://ai.api.nvidia.com/v1/cv/nvidia/nemoretriever-graphic-elements-v1\"\n",
    ")\n",
    "os.environ[\"YOLOX_GRAPHIC_ELEMENTS_INFER_PROTOCOL\"] = \"http\"\n",
    "os.environ[\"YOLOX_TABLE_STRUCTURE_HTTP_ENDPOINT\"] = (\n",
    "    \"https://ai.api.nvidia.com/v1/cv/nvidia/nemoretriever-table-structure-v1\"\n",
    ")\n",
    "os.environ[\"YOLOX_TABLE_STRUCTURE_INFER_PROTOCOL\"] = \"http\""
   ]
  },
  {
   "cell_type": "markdown",
   "metadata": {},
   "source": [
    "### 4. Setup the Nvidia Ingest runtime and redis service"
   ]
  },
  {
   "cell_type": "code",
   "execution_count": null,
   "metadata": {},
   "outputs": [],
   "source": [
    "!docker compose -f ../deploy/compose/docker-compose-ingestor-server.yaml up nv-ingest-ms-runtime redis -d"
   ]
  },
  {
   "cell_type": "markdown",
   "metadata": {},
   "source": [
    "### 5. Load optional profiles if needed"
   ]
  },
  {
   "cell_type": "code",
   "execution_count": null,
   "metadata": {},
   "outputs": [],
   "source": [
    "# Load accuracy profile\n",
    "# load_dotenv(dotenv_path='../deploy/compose/accuracy_profile.env', override=True)\n",
    "\n",
    "# OR load perf profile\n",
    "# load_dotenv(dotenv_path='../deploy/compose/perf_profile.env', override=True)"
   ]
  },
  {
   "cell_type": "markdown",
   "metadata": {},
   "source": [
    "---\n",
    "# API usage example"
   ]
  },
  {
   "cell_type": "markdown",
   "metadata": {},
   "source": [
    "After setting up the python package and starting all dependent services, finally we can execute some snippets showcasing all different functionalities offered by the `nvidia_rag` package."
   ]
  },
  {
   "cell_type": "markdown",
   "metadata": {},
   "source": [
    "## Set logging level\n",
    "First let's set the required logging level. Set to INFO for displaying basic important logs. Set to DEBUG for full verbosity."
   ]
  },
  {
   "cell_type": "code",
   "execution_count": null,
   "metadata": {},
   "outputs": [],
   "source": [
    "import logging\n",
<<<<<<< HEAD
    "\n",
    "LOGLEVEL = logging.WARNING  # Set to INFO, DEBUG, WARNING or ERROR\n",
    "logging.basicConfig(level=LOGLEVEL)\n",
=======
    "import os\n",
    "\n",
    "# Set the log level via environment variable before importing nvidia_rag\n",
    "# This ensures the package respects our log level setting\n",
    "LOGLEVEL = logging.WARNING  # Set to INFO, DEBUG, WARNING or ERROR\n",
    "os.environ[\"LOGLEVEL\"] = logging.getLevelName(LOGLEVEL)\n",
>>>>>>> ba87c086
    "\n",
    "# Configure logging\n",
    "logging.basicConfig(level=LOGLEVEL, force=True)\n",
    "\n",
    "# Set log levels for specific loggers after package import\n",
    "for name in logging.root.manager.loggerDict:\n",
    "    if name == \"nvidia_rag\" or name.startswith(\"nvidia_rag.\"):\n",
    "        logging.getLogger(name).setLevel(LOGLEVEL)\n",
    "    if name == \"nv_ingest_client\" or name.startswith(\"nv_ingest_client.\"):\n",
    "        logging.getLogger(name).setLevel(LOGLEVEL)"
   ]
  },
  {
   "cell_type": "markdown",
   "metadata": {},
   "source": [
    "## Import the packages\n",
    "You can import both or either one based on your requirements. `NvidiaRAG()` exposes APIs to interact with the uploaded documents and `NvidiaRAGIngestor()` exposes APIs for document upload and management."
   ]
  },
  {
   "cell_type": "code",
   "execution_count": null,
   "metadata": {},
   "outputs": [],
   "source": [
    "from nvidia_rag import NvidiaRAG, NvidiaRAGIngestor\n",
    "\n",
    "rag = NvidiaRAG()\n",
    "ingestor = NvidiaRAGIngestor()"
   ]
  },
  {
   "cell_type": "markdown",
   "metadata": {},
   "source": [
    "## 1. Create a new collection\n",
    "Creates a new collection in the vector database."
   ]
  },
  {
   "cell_type": "code",
   "execution_count": null,
   "metadata": {},
   "outputs": [],
   "source": [
    "response = ingestor.create_collection(\n",
    "    collection_name=\"test_library\",\n",
    "    vdb_endpoint=\"http://localhost:19530\",\n",
    "    # [Optional]: Create collection with metadata schema, uncomment to create collection with metadata schemas\n",
    "    # metadata_schema = [\n",
    "    #     {\n",
    "    #         \"name\": \"meta_field_1\",\n",
    "    #         \"type\": \"string\",\n",
    "    #         \"description\": \"Following field would contain the description for the document\"\n",
    "    #     }\n",
    "    # ]\n",
    ")\n",
    "print(response)"
   ]
  },
  {
   "cell_type": "markdown",
   "metadata": {},
   "source": [
    "## 2. List all collections\n",
    "Retrieves all available collections from the vector database."
   ]
  },
  {
   "cell_type": "code",
   "execution_count": null,
   "metadata": {},
   "outputs": [],
   "source": [
    "response = ingestor.get_collections(vdb_endpoint=\"http://localhost:19530\")\n",
    "print(response)"
   ]
  },
  {
   "cell_type": "markdown",
   "metadata": {},
   "source": [
    "## 3. Add a document\n",
    "Uploads new documents to the specified collection in the vector database. In case you have a requirement of updating existing documents in the specified collection, you can call `update_documents()` instead of `upload_documents()`."
   ]
  },
  {
   "cell_type": "code",
   "execution_count": null,
   "metadata": {},
   "outputs": [],
   "source": [
    "response = await ingestor.upload_documents(\n",
    "    collection_name=\"test_library\",\n",
    "    vdb_endpoint=\"http://localhost:19530\",\n",
    "    blocking=False,\n",
    "    split_options={\"chunk_size\": 512, \"chunk_overlap\": 150},\n",
    "    filepaths=[\n",
    "        \"../data/multimodal/woods_frost.docx\",\n",
    "        \"../data/multimodal/multimodal_test.pdf\",\n",
    "    ],\n",
    "    generate_summary=False,\n",
    "    # [Optional]: Uncomment to add custom metadata, ensure that the metadata schema is created with the same fields with create_collection\n",
    "    # custom_metadata=[\n",
    "    #     {\n",
    "    #         \"filename\": \"multimodal_test.pdf\",\n",
    "    #         \"metadata\": {\"meta_field_1\": \"multimodal document 1\"}\n",
    "    #     },\n",
    "    #     {\n",
    "    #         \"filename\": \"woods_frost.docx\",\n",
    "    #         \"metadata\": {\"meta_field_1\": \"multimodal document 2\"}\n",
    "    #     }\n",
    "    # ]\n",
    ")\n",
    "task_id = response.get(\"task_id\")\n",
    "print(response)"
   ]
  },
  {
   "cell_type": "markdown",
   "metadata": {},
   "source": [
    "## 4. Check document upload status\n",
    "Checks the status of a document upload/update task."
   ]
  },
  {
   "cell_type": "code",
   "execution_count": null,
   "metadata": {},
   "outputs": [],
   "source": [
<<<<<<< HEAD
    "response = await ingestor.status(task_id=\"*********************************\")\n",
=======
    "response = await ingestor.status(task_id=task_id)\n",
>>>>>>> ba87c086
    "print(response)"
   ]
  },
  {
   "cell_type": "markdown",
   "metadata": {},
   "source": [
    "##  [Optional] Update a document in a collection\n",
    "In case you have a requirement of updating an existing document in the specified collection, execute below cell."
   ]
  },
  {
   "cell_type": "code",
   "execution_count": null,
   "metadata": {},
   "outputs": [],
   "source": [
    "response = await ingestor.update_documents(\n",
    "    collection_name=\"test_library\",\n",
    "    vdb_endpoint=\"http://localhost:19530\",\n",
    "    blocking=False,\n",
    "    filepaths=[\"../data/multimodal/woods_frost.docx\"],\n",
    "    generate_summary=False,\n",
    ")\n",
    "print(response)"
   ]
  },
  {
   "cell_type": "markdown",
   "metadata": {},
   "source": [
    "## 5. Get documents in a collection\n",
    "Retrieves the list of documents uploaded to a collection."
   ]
  },
  {
   "cell_type": "code",
   "execution_count": null,
   "metadata": {},
   "outputs": [],
   "source": [
    "response = ingestor.get_documents(\n",
    "    collection_name=\"test_library\",\n",
    "    vdb_endpoint=\"http://localhost:19530\",\n",
    ")\n",
    "print(response)"
   ]
  },
  {
   "cell_type": "markdown",
   "metadata": {},
   "source": [
    "## 6. Query a document using RAG\n",
    "Sends a chat-style query to the RAG system using the specified models and endpoints."
   ]
  },
  {
   "cell_type": "markdown",
   "metadata": {},
   "source": [
    "### Check health of all dependent services"
   ]
  },
  {
   "cell_type": "code",
   "execution_count": null,
   "metadata": {},
   "outputs": [],
   "source": [
    "import json\n",
    "\n",
<<<<<<< HEAD
    "health_status_with_deps = await rag.health(check_dependencies=True)\n",
=======
    "health_status_with_deps = await rag.health()\n",
>>>>>>> ba87c086
    "print(json.dumps(health_status_with_deps, indent=2))"
   ]
  },
  {
   "cell_type": "markdown",
   "metadata": {},
   "source": [
    "### Prepare output parser"
   ]
  },
  {
   "cell_type": "code",
   "execution_count": null,
   "metadata": {},
   "outputs": [],
   "source": [
    "import base64\n",
    "import json\n",
    "\n",
    "from IPython.display import Image, Markdown, display\n",
    "\n",
<<<<<<< HEAD
=======
    "\n",
    "async def print_streaming_response_and_citations(rag_response):\n",
    "    \"\"\"\n",
    "    Print the streaming response and citations from the RAG response.\n",
    "    \"\"\"\n",
    "    # Check for API errors before processing\n",
    "    if rag_response.status_code != 200:\n",
    "        print(\"Error: \", rag_response.status_code)\n",
    "        return\n",
>>>>>>> ba87c086
    "\n",
    "    # Extract the streaming generator from the response\n",
    "    response_generator = rag_response.generator\n",
    "    first_chunk_data = None\n",
    "    for chunk in response_generator:\n",
    "        if chunk.startswith(\"data: \"):\n",
    "            chunk = chunk[len(\"data: \") :].strip()\n",
    "        if not chunk:\n",
    "            continue\n",
    "        try:\n",
    "            data = json.loads(chunk)\n",
    "        except Exception as e:\n",
    "            print(f\"JSON decode error: {e}\")\n",
    "            continue\n",
    "        choices = data.get(\"choices\", [])\n",
    "        if not choices:\n",
    "            continue\n",
    "        # Save the first chunk with citations\n",
    "        if first_chunk_data is None and data.get(\"citations\"):\n",
    "            first_chunk_data = data\n",
    "        # Print streaming text\n",
    "        delta = choices[0].get(\"delta\", {})\n",
    "        text = delta.get(\"content\")\n",
    "        if not text:\n",
    "            message = choices[0].get(\"message\", {})\n",
    "            text = message.get(\"content\", \"\")\n",
    "        print(text, end=\"\", flush=True)\n",
    "    print()  # Newline after streaming\n",
    "\n",
    "    # Display citations after streaming is done\n",
    "    if first_chunk_data and first_chunk_data.get(\"citations\"):\n",
    "        citations = first_chunk_data[\"citations\"]\n",
    "        for idx, citation in enumerate(citations.get(\"results\", [])):\n",
    "            doc_type = citation.get(\"document_type\", \"text\")\n",
    "            content = citation.get(\"content\", \"\")\n",
    "            doc_name = citation.get(\"document_name\", f\"Citation {idx + 1}\")\n",
    "            display(Markdown(f\"**Citation {idx + 1}: {doc_name}**\"))\n",
    "            try:\n",
    "                image_bytes = base64.b64decode(content)\n",
    "                display(Image(data=image_bytes))\n",
    "            except Exception:\n",
    "                display(Markdown(f\"```\\n{content}\\n```\"))"
   ]
  },
  {
   "cell_type": "markdown",
   "metadata": {},
   "source": [
    "### Call the API"
   ]
  },
  {
   "cell_type": "code",
   "execution_count": null,
   "metadata": {},
   "outputs": [],
   "source": [
    "await print_streaming_response_and_citations(\n",
    "    rag.generate(\n",
    "        messages=[{\"role\": \"user\", \"content\": \"What is the price of a hammer?\"}],\n",
    "        use_knowledge_base=True,\n",
    "        collection_names=[\"test_library\"],\n",
<<<<<<< HEAD
=======
    "        # embedding_endpoint=\"localhost:9080\", # TODO: Uncomment while using on-prem embeddings\n",
>>>>>>> ba87c086
    "    )\n",
    ")"
   ]
  },
  {
   "cell_type": "markdown",
   "metadata": {},
   "source": [
    "## 7. Search for documents\n",
    "Performs a search in the vector database for relevant documents."
   ]
  },
  {
   "cell_type": "markdown",
   "metadata": {},
   "source": [
    "### Define output parser"
   ]
  },
  {
   "cell_type": "code",
   "execution_count": null,
   "metadata": {},
   "outputs": [],
   "source": [
    "def print_search_citations(citations):\n",
    "    \"\"\"\n",
    "    Display all citations from the Citations object returned by search().\n",
    "    Handles base64-encoded images and text.\n",
    "    \"\"\"\n",
    "    if not citations or not hasattr(citations, \"results\") or not citations.results:\n",
    "        print(\"No citations found.\")\n",
    "        return\n",
    "\n",
    "    for idx, citation in enumerate(citations.results):\n",
    "        # If using pydantic models, citation fields may be attributes, not dict keys\n",
    "        doc_type = getattr(citation, \"document_type\", \"text\")\n",
    "        content = getattr(citation, \"content\", \"\")\n",
    "        doc_name = getattr(citation, \"document_name\", f\"Citation {idx + 1}\")\n",
    "\n",
    "        display(Markdown(f\"**Citation {idx + 1}: {doc_name}**\"))\n",
    "        try:\n",
    "            image_bytes = base64.b64decode(content)\n",
    "            display(Image(data=image_bytes))\n",
    "        except Exception:\n",
    "            display(Markdown(f\"```\\n{content}\\n```\"))"
   ]
  },
  {
   "cell_type": "markdown",
   "metadata": {},
   "source": [
    "### Call the API"
   ]
  },
  {
   "cell_type": "code",
   "execution_count": null,
   "metadata": {},
   "outputs": [],
   "source": [
    "print_search_citations(\n",
    "    rag.search(\n",
    "        query=\"What is the price of a hammer?\",\n",
    "        collection_names=[\"test_library\"],\n",
    "        reranker_top_k=10,\n",
    "        vdb_top_k=100,\n",
<<<<<<< HEAD
=======
    "        # embedding_endpoint=\"localhost:9080\" # TODO: Uncomment while using on-prem embeddings\n",
>>>>>>> ba87c086
    "        # [Optional]: Uncomment to filter the documents based on the metadata, ensure that the metadata schema is created with the same fields with create_collection\n",
    "        # filter_expr='content_metadata[\"meta_field_1\"] == \"multimodal document 1\"'\n",
    "    )\n",
    ")"
   ]
  },
  {
   "cell_type": "markdown",
   "metadata": {},
   "source": [
    "## 8. [Optional] Retrieve documents summary\n",
    "You can execute this cell if summary generation was enabled during document upload using `generate_summary: bool` flag."
   ]
  },
  {
   "cell_type": "code",
   "execution_count": null,
   "metadata": {},
   "outputs": [],
   "source": [
    "response = await rag.get_summary(\n",
    "    collection_name=\"test_library\",\n",
    "    file_name=\"woods_frost.docx\",\n",
    "    blocking=False,\n",
    "    timeout=20,\n",
    ")\n",
    "print(response)"
   ]
  },
  {
   "cell_type": "markdown",
   "metadata": {},
   "source": [
    "Below APIs illustrate how to cleanup uploaded documents and collections once no more interaction is needed.\n",
    "## 9. Delete documents from a collection\n",
    "Deletes documents from the specified collection."
   ]
  },
  {
   "cell_type": "code",
   "execution_count": null,
   "metadata": {},
   "outputs": [],
   "source": [
    "response = ingestor.delete_documents(\n",
    "    collection_name=\"test_library\",\n",
    "    document_names=[\"../data/multimodal/multimodal_test.pdf\"],\n",
    "    vdb_endpoint=\"http://localhost:19530\",\n",
    ")\n",
    "print(response)"
   ]
  },
  {
   "cell_type": "markdown",
   "metadata": {},
   "source": [
    "## 10. Delete collections\n",
    "Deletes the specified collection and all its documents from the vector database."
   ]
  },
  {
   "cell_type": "code",
   "execution_count": null,
   "metadata": {},
   "outputs": [],
   "source": [
    "response = ingestor.delete_collections(\n",
    "    vdb_endpoint=\"http://localhost:19530\", collection_names=[\"test_library\"]\n",
    ")\n",
    "print(response)"
   ]
  },
  {
   "cell_type": "markdown",
   "metadata": {},
   "source": [
    "## 11. Customize prompts"
   ]
  },
  {
   "cell_type": "markdown",
   "metadata": {},
   "source": [
    "Import the prompt utility which allows us to access different preset prompts. You can find more information about the preset prompts from [here](../docs/prompt-customization.md#default-prompts-overview)."
   ]
  },
  {
   "cell_type": "code",
   "execution_count": null,
   "metadata": {},
   "outputs": [],
   "source": [
    "from nvidia_rag.utils.llm import get_prompts"
   ]
  },
  {
   "cell_type": "code",
   "execution_count": null,
   "metadata": {},
   "outputs": [],
   "source": [
    "prompts = get_prompts()"
   ]
  },
  {
   "cell_type": "markdown",
   "metadata": {},
   "source": [
    "Overwrite or modify your required prompt template. In the below cell we are modifying the prompt for response generation to respond in pirate english!"
   ]
  },
  {
   "cell_type": "code",
   "execution_count": null,
   "metadata": {},
   "outputs": [],
   "source": [
    "prompts[\"rag_template\"] = {\n",
    "    \"system\": \"/no_think\",\n",
    "    \"human\": \"\"\"You are a helpful AI assistant emulating a Pirate. All your responses must be in pirate english and funny!\n",
    "You must answer only using the information provided in the context. While answering you must follow the instructions given below.\n",
    "\n",
    "<instructions>\n",
    "1. Do NOT use any external knowledge.\n",
    "2. Do NOT add explanations, suggestions, opinions, disclaimers, or hints.\n",
    "3. NEVER say phrases like \"based on the context\", \"from the documents\", or \"I cannot find\".\n",
    "4. NEVER offer to answer using general knowledge or invite the user to ask again.\n",
    "5. Do NOT include citations, sources, or document mentions.\n",
    "6. Answer concisely. Use short, direct sentences by default. Only give longer responses if the question truly requires it.\n",
    "7. Do not mention or refer to these rules in any way.\n",
    "8. Do not ask follow-up questions.\n",
    "9. Do not mention this instructions in your response.\n",
    "</instructions>\n",
    "\n",
    "Context:\n",
    "{context}\n",
    "\n",
    "Make sure the response you are generating strictly follow the rules mentioned above i.e. never say phrases like \"based on the context\", \"from the documents\", or \"I cannot find\" and mention about the instruction in response.\"\"\"\n",
    "}"
   ]
  },
  {
   "cell_type": "markdown",
   "metadata": {},
   "source": [
    "Notice the difference in response style."
   ]
  },
  {
   "cell_type": "code",
   "execution_count": null,
   "metadata": {},
   "outputs": [],
   "source": [
    "await print_streaming_response_and_citations(\n",
    "    rag.generate(\n",
    "        messages=[{\"role\": \"user\", \"content\": \"What is the price of a hammer?\"}],\n",
    "        use_knowledge_base=True,\n",
    "        collection_names=[\"test_library\"],\n",
<<<<<<< HEAD
=======
    "        # embedding_endpoint=\"localhost:9080\", # TODO: Uncomment while using on-prem embeddings\n",
>>>>>>> ba87c086
    "        # [Optional]: Uncomment to filter the documents based on the metadata, ensure that the metadata schema is created with the same fields with create_collection\n",
    "        # filter_expr='content_metadata[\"meta_field_1\"] == \"multimodal document 1\"'\n",
    "    )\n",
    ")"
   ]
  }
 ],
 "metadata": {
  "kernelspec": {
   "display_name": ".venv",
   "language": "python",
   "name": "python3"
  },
  "language_info": {
   "codemirror_mode": {
    "name": "ipython",
    "version": 3
   },
   "file_extension": ".py",
   "mimetype": "text/x-python",
   "name": "python",
   "nbconvert_exporter": "python",
   "pygments_lexer": "ipython3",
   "version": "3.12.3"
  }
 },
 "nbformat": 4,
 "nbformat_minor": 4
}<|MERGE_RESOLUTION|>--- conflicted
+++ resolved
@@ -33,11 +33,7 @@
     "\n",
     "# 3. (Option 1) Build the wheel from source and install the Nvidia RAG wheel\n",
     "uv build\n",
-<<<<<<< HEAD
-    "uv pip install dist/nvidia_rag-2.3.0.dev-py3-none-any.whl[all]\n",
-=======
     "uv pip install dist/nvidia_rag-2.3.0.dev0-py3-none-any.whl[all]\n",
->>>>>>> ba87c086
     "\n",
     "# 4. (Option 2) Install the package in editable (development) mode from source\n",
     "uv pip install -e .[all]\n",
@@ -51,13 +47,8 @@
     "Open http://<workstation_ip>:8889/lab/tree/notebooks\n",
     "\n",
     "# 6. Optional: Install just RAG and Ingestor dependencies\n",
-<<<<<<< HEAD
-    "uv pip install dist/nvidia_rag-2.3.0.dev-py3-none-any.whl[all][rag]\n",
-    "uv pip install dist/nvidia_rag-2.3.0.dev-py3-none-any.whl[all][ingest]\n",
-=======
     "uv pip install dist/nvidia_rag-2.3.0.dev0-py3-none-any.whl[rag]\n",
     "uv pip install dist/nvidia_rag-2.3.0.dev0-py3-none-any.whl[ingest]\n",
->>>>>>> ba87c086
     "```\n",
     "\n",
     "##### 📝 **Note:**\n",
@@ -357,11 +348,7 @@
    "metadata": {},
    "outputs": [],
    "source": [
-<<<<<<< HEAD
-    "os.environ[\"APP_LLM_MODELNAME\"] = \"nvidia/llama-3-3-nemotron-super-49b-v1-5\"\n",
-=======
     "os.environ[\"APP_LLM_MODELNAME\"] = \"nvidia/llama-3.3-nemotron-super-49b-v1.5\"\n",
->>>>>>> ba87c086
     "os.environ[\"APP_EMBEDDINGS_MODELNAME\"] = \"nvidia/llama-3.2-nv-embedqa-1b-v2\"\n",
     "os.environ[\"APP_RANKING_MODELNAME\"] = \"nvidia/llama-3.2-nv-rerankqa-1b-v2\"\n",
     "os.environ[\"APP_EMBEDDINGS_SERVERURL\"] = \"\"\n",
@@ -451,18 +438,12 @@
    "outputs": [],
    "source": [
     "import logging\n",
-<<<<<<< HEAD
-    "\n",
-    "LOGLEVEL = logging.WARNING  # Set to INFO, DEBUG, WARNING or ERROR\n",
-    "logging.basicConfig(level=LOGLEVEL)\n",
-=======
     "import os\n",
     "\n",
     "# Set the log level via environment variable before importing nvidia_rag\n",
     "# This ensures the package respects our log level setting\n",
     "LOGLEVEL = logging.WARNING  # Set to INFO, DEBUG, WARNING or ERROR\n",
     "os.environ[\"LOGLEVEL\"] = logging.getLevelName(LOGLEVEL)\n",
->>>>>>> ba87c086
     "\n",
     "# Configure logging\n",
     "logging.basicConfig(level=LOGLEVEL, force=True)\n",
@@ -596,11 +577,7 @@
    "metadata": {},
    "outputs": [],
    "source": [
-<<<<<<< HEAD
-    "response = await ingestor.status(task_id=\"*********************************\")\n",
-=======
     "response = await ingestor.status(task_id=task_id)\n",
->>>>>>> ba87c086
     "print(response)"
    ]
   },
@@ -672,11 +649,7 @@
    "source": [
     "import json\n",
     "\n",
-<<<<<<< HEAD
-    "health_status_with_deps = await rag.health(check_dependencies=True)\n",
-=======
     "health_status_with_deps = await rag.health()\n",
->>>>>>> ba87c086
     "print(json.dumps(health_status_with_deps, indent=2))"
    ]
   },
@@ -698,8 +671,6 @@
     "\n",
     "from IPython.display import Image, Markdown, display\n",
     "\n",
-<<<<<<< HEAD
-=======
     "\n",
     "async def print_streaming_response_and_citations(rag_response):\n",
     "    \"\"\"\n",
@@ -709,7 +680,6 @@
     "    if rag_response.status_code != 200:\n",
     "        print(\"Error: \", rag_response.status_code)\n",
     "        return\n",
->>>>>>> ba87c086
     "\n",
     "    # Extract the streaming generator from the response\n",
     "    response_generator = rag_response.generator\n",
@@ -772,10 +742,7 @@
     "        messages=[{\"role\": \"user\", \"content\": \"What is the price of a hammer?\"}],\n",
     "        use_knowledge_base=True,\n",
     "        collection_names=[\"test_library\"],\n",
-<<<<<<< HEAD
-=======
     "        # embedding_endpoint=\"localhost:9080\", # TODO: Uncomment while using on-prem embeddings\n",
->>>>>>> ba87c086
     "    )\n",
     ")"
    ]
@@ -843,10 +810,7 @@
     "        collection_names=[\"test_library\"],\n",
     "        reranker_top_k=10,\n",
     "        vdb_top_k=100,\n",
-<<<<<<< HEAD
-=======
     "        # embedding_endpoint=\"localhost:9080\" # TODO: Uncomment while using on-prem embeddings\n",
->>>>>>> ba87c086
     "        # [Optional]: Uncomment to filter the documents based on the metadata, ensure that the metadata schema is created with the same fields with create_collection\n",
     "        # filter_expr='content_metadata[\"meta_field_1\"] == \"multimodal document 1\"'\n",
     "    )\n",
@@ -1006,10 +970,7 @@
     "        messages=[{\"role\": \"user\", \"content\": \"What is the price of a hammer?\"}],\n",
     "        use_knowledge_base=True,\n",
     "        collection_names=[\"test_library\"],\n",
-<<<<<<< HEAD
-=======
     "        # embedding_endpoint=\"localhost:9080\", # TODO: Uncomment while using on-prem embeddings\n",
->>>>>>> ba87c086
     "        # [Optional]: Uncomment to filter the documents based on the metadata, ensure that the metadata schema is created with the same fields with create_collection\n",
     "        # filter_expr='content_metadata[\"meta_field_1\"] == \"multimodal document 1\"'\n",
     "    )\n",
