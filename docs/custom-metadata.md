<!--
  SPDX-FileCopyrightText: Copyright (c) 2025 NVIDIA CORPORATION & AFFILIATES. All rights reserved.
  SPDX-License-Identifier: Apache-2.0
-->

# Advanced Metadata Filtering with Natural Language Generation
<<<<<<< HEAD

## Table of Contents

1. [Overview](#overview)
2. [Quick Start](#quick-start)
   - [1. Enable Natural Language Filter Generation](#1-enable-natural-language-filter-generation)
   - [2. Define Metadata Schema](#2-define-metadata-schema)
   - [3. Add Metadata During Ingestion](#3-add-metadata-during-ingestion)
   - [4. Use Natural Language Filtering](#4-use-natural-language-filtering)
3. [📓 Interactive Notebook](#-interactive-notebook)
4. [Important Notes](#important-notes)
   - [🎯 Vector Database Support](#-vector-database-support)
   - [🚨 Key Limitations](#-key-limitations)
5. [Vector Database Support](#vector-database-support)
   - [Key Differences](#key-differences)
6. [Natural Language Filter Generation](#natural-language-filter-generation)
   - [What It Does](#what-it-does)
   - [How to Use It](#how-to-use-it)
   - [How It Helps You](#how-it-helps-you)
   - [Example Queries and Generated Filters](#example-queries-and-generated-filters)
   - [Improving Existing Filters](#improving-existing-filters)
   - [Error Handling](#error-handling)
7. [Metadata Schema Definition](#metadata-schema-definition)
   - [Supported Data Types](#supported-data-types)
   - [Schema Validation Rules](#schema-validation-rules)
   - [Example Schemas](#example-schemas)
8. [Adding Metadata During Ingestion](#adding-metadata-during-ingestion)
   - [Metadata Structure](#metadata-structure)
   - [Validation During Ingestion](#validation-during-ingestion)
9. [Filter Expression Syntax](#filter-expression-syntax)
   - [Basic Syntax](#basic-syntax)
   - [Supported Operators by Type](#supported-operators-by-type)
   - [Filter Expression Examples](#filter-expression-examples)
   - [Using Filters in API Calls](#using-filters-in-api-calls)
   - [Elasticsearch Filter Example](#elasticsearch-filter-example)
10. [Advanced Filtering Features](#advanced-filtering-features)
    - [Array Functions](#array-functions)
11. [Configuration and Setup](#configuration-and-setup)
    - [Filter Expression Generator Configuration](#filter-expression-generator-configuration)
    - [Metadata Configuration](#metadata-configuration)
    - [Environment Variables](#environment-variables)
    - [Partial Filtering Modes](#partial-filtering-modes)
12. [Troubleshooting](#troubleshooting)
    - [Common Issues](#common-issues)
13. [API Reference](#api-reference)
    - [API Endpoints](#api-endpoints)
14. [Summary](#summary)
=======
>>>>>>> ba87c086

The [NVIDIA RAG Blueprint](readme.md) features **advanced metadata filtering with natural language generation**, enabling you to:

<<<<<<< HEAD
The NVIDIA RAG system now features **advanced metadata filtering with natural language generation**, enabling you to:

- **Generate filter expressions from natural language** using LLMs
- **Define comprehensive metadata schemas** with type validation
- **Filter documents using complex expressions** with full operator support
- **Work with multiple collections** having different schemas
- **Leverage AI-powered filtering** for intuitive document retrieval
- **Validate and process filters** with robust error handling
- **Optimize performance** with caching and parallel processing

## Quick Start

### 1. Enable Natural Language Filter Generation

```python
config = {
    "filter_expression_generator": {
        "enable_filter_generator": True,
        "model_name": "nvidia/llama-3-3-nemotron-super-49b-v1-5",
        "temperature": 0.1,
        "max_tokens": 1024
    }
}
```

### 2. Define Metadata Schema

```python
collection_data = {
    "collection_name": "technical_docs",
    "embedding_dimension": 2048,
    "metadata_schema": [
        {"name": "category", "type": "string", "required": True, "description": "Document category (e.g., 'AI', 'engineering', 'marketing')"},
        {"name": "priority", "type": "integer", "required": False, "description": "Priority level (1-10)"},
        {"name": "rating", "type": "float", "required": False, "description": "Document quality rating (0.0-5.0)"},
        {"name": "tags", "type": "array", "array_type": "string", "required": False, "description": "Document tags for categorization"},
        {"name": "created_date", "type": "datetime", "required": False, "description": "Document creation timestamp"},
        {"name": "is_public", "type": "boolean", "required": False, "description": "Whether document is publicly accessible"}
    ]
}
```

### 3. Add Metadata During Ingestion

```python
custom_metadata = [
    {
        "filename": "ai_guide.pdf",
        "metadata": {
            "category": "AI",
            "priority": 8,
            "rating": 4.5,
            "tags": ["machine-learning", "neural-networks"],
            "created_date": "2024-01-15T10:30:00",
            "is_public": True
        }
    }
]

data = {
    "collection_name": "technical_docs",
    "custom_metadata": custom_metadata,
    "split_options": {"chunk_size": 512, "chunk_overlap": 150}
}
```

### 4. Use Natural Language Filtering

```python
payload = {
    "query": "What are the latest AI developments?",
    "collection_names": ["technical_docs"],
    "enable_filter_generator": True,
    "filter_expr": "",
    "reranker_top_k": 10,
    "vdb_top_k": 100
}
```

=======
- **Generate filter expressions from natural language** using LLMs
- **Define comprehensive metadata schemas** with type validation
- **Filter documents using complex expressions** with full operator support
- **Work with multiple collections** having different schemas
- **Leverage AI-powered filtering** for intuitive document retrieval
- **Validate and process filters** with robust error handling
- **Optimize performance** with caching and parallel processing

## Quick Start

### 1. Enable Natural Language Filter Generation

```python
config = {
    "filter_expression_generator": {
        "enable_filter_generator": True,
        "model_name": "nvidia/llama-3.3-nemotron-super-49b-v1.5",
        "temperature": 0.1,
        "max_tokens": 1024
    }
}
```

### 2. Define Metadata Schema

```python
collection_data = {
    "collection_name": "technical_docs",
    "embedding_dimension": 2048,
    "metadata_schema": [
        {"name": "category", "type": "string", "required": True, "description": "Document category (e.g., 'AI', 'engineering', 'marketing')"},
        {"name": "priority", "type": "integer", "required": False, "description": "Priority level (1-10)"},
        {"name": "rating", "type": "float", "required": False, "description": "Document quality rating (0.0-5.0)"},
        {"name": "tags", "type": "array", "array_type": "string", "required": False, "description": "Document tags for categorization"},
        {"name": "created_date", "type": "datetime", "required": False, "description": "Document creation timestamp"},
        {"name": "is_public", "type": "boolean", "required": False, "description": "Whether document is publicly accessible"}
    ]
}
```

### 3. Add Metadata During Ingestion

```python
custom_metadata = [
    {
        "filename": "ai_guide.pdf",
        "metadata": {
            "category": "AI",
            "priority": 8,
            "rating": 4.5,
            "tags": ["machine-learning", "neural-networks"],
            "created_date": "2024-01-15T10:30:00",
            "is_public": True
        }
    }
]

data = {
    "collection_name": "technical_docs",
    "custom_metadata": custom_metadata,
    "split_options": {"chunk_size": 512, "chunk_overlap": 150}
}
```

### 4. Use Natural Language Filtering

```python
payload = {
    "query": "What are the latest AI developments?",
    "collection_names": ["technical_docs"],
    "enable_filter_generator": True,
    "filter_expr": "",
    "reranker_top_k": 10,
    "vdb_top_k": 100
}
```

>>>>>>> ba87c086
## 📓 Interactive Notebook

For a comprehensive, interactive demonstration of metadata functionality, check out our dedicated notebook:

**[📖 nb_metadata.ipynb](../notebooks/nb_metadata.ipynb)**

This notebook demonstrates:
- **Real metadata ingestion** with Ford vehicle manuals (2015 Edge, 2023 Edge, 2024 Escape) including manufacturer, model, year, rating, tags, features, and document properties
- **Q&A without filtering** - shows how queries return results from all vehicle models
- **Q&A with metadata filtering** - demonstrates filtering by specific model (`content_metadata["model"] == "edge"`) to get targeted results
- **Complex filter expressions** - combines multiple criteria like manufacturer, rating, date ranges, and boolean conditions
- **Error handling examples** - shows validation failures for missing required fields, wrong data types, and invalid filter syntax
- **Metadata extraction from queries** - demonstrates how to extract metadata from user questions for enhanced RAG responses

## Important Notes

### 🎯 **Vector Database Support**
- **Milvus**: Full support for natural language filter generation and complex expressions
- **Elasticsearch**: Limited to basic filter validation only (no natural language generation)
- **Natural Language Generation**: Only works with Milvus vector database
- **Filter Expression Types**: Milvus uses string expressions, Elasticsearch uses list of dictionaries

### 🚨 **Key Limitations**
- **IS NULL/IS NOT NULL operations**: Not supported
- **Empty string/array comparisons**: Not supported
- **Direct array indexing**: Not supported (e.g., `content_metadata["tags"][0]`)
- **NULL values**: Not supported in filter expressions
- **Schema evolution**: Removing fields may break existing filters

## Vector Database Support

| Feature | Milvus | Elasticsearch |
|---------|--------|---------------|
| **Natural Language Filter Generation** | ✅ Fully automated with LLM integration | 🔧 Advanced users can leverage native Elasticsearch Query DSL for sophisticated queries |
| **Filter Expression Complexity** | ✅ String-based syntax with validation | 🚀 Full Elasticsearch Query DSL support - Boolean, range, nested, geo, and aggregation queries |
| **Schema Validation** | ✅ Comprehensive metadata schema validation | 🔧 Flexible schema-less design with dynamic mapping capabilities |
| **Array Operations** | ✅ Built-in functions: `array_contains`, `array_length`, etc. | 🚀 Native nested object support with powerful array querying capabilities |
| **Query Performance** | ⚡ Optimized for vector similarity with metadata filtering | ⚡ Industry-leading full-text search with advanced scoring algorithms |
| **Advanced Features** | 🎯 Simple, intuitive filter syntax | 🚀 Multi-field search, fuzzy matching, proximity queries, aggregations, and analytics |
| **UI Support** | ✅ **Primary support** - Full filtering interface in UI | ❌ **No UI support** - Requires direct API integration |

### Key Differences

- **🎯 Milvus**: Designed for simplicity with automated natural language filter generation, perfect for users who want straightforward metadata filtering
- **🚀 Elasticsearch**: Provides full access to enterprise-grade search capabilities, ideal for advanced users who need complex querying, analytics, and fine-grained control

**📝 Note**: The UI supports basic arithmetic filter operators to showcase functionality, while the RAG-Server API provides full support for all mentioned operators and advanced features.

## Natural Language Filter Generation

### What It Does

The natural language filter generation automatically converts your queries into precise metadata filters, helping you get more accurate and relevant results by filtering documents based on specific criteria mentioned in your question.

### How to Use It

Simply enable the feature and ask questions naturally:

```python
# Enable filter generation in your request
payload = {
    "query": "Show me AI documents with rating above 4.0",
    "collection_names": ["technical_docs"],
    "enable_filter_generator": True,  # 🎯 Enable this
    "reranker_top_k": 10,
    "vdb_top_k": 100
}
```

### How It Helps You

**Without Filter Generation:**
- Query: "Show me AI documents with rating above 4.0"
- Result: All documents, regardless of category or rating

**With Filter Generation:**
- Query: "Show me AI documents with rating above 4.0"
- Generated Filter: `content_metadata["category"] == "AI" and content_metadata["rating"] > 4.0`
- Result: Only AI documents with rating > 4.0

### Example Queries and Generated Filters

| Your Question | Generated Filter | What It Does |
|---------------|------------------|--------------|
| "Show me AI documents with rating above 4.0" | `content_metadata["category"] == "AI" and content_metadata["rating"] > 4.0` | Filters to AI category + high ratings |
| "Public documents with engineering tags" | `content_metadata["is_public"] == true and array_contains(content_metadata["tags"], "engineering")` | Filters to public docs with engineering tags |
| "High priority tech documents from 2024" | `content_metadata["priority"] > 7 and content_metadata["category"] == "tech" and content_metadata["created_date"] >= "2024-01-01"` | Filters to urgent tech docs from 2024 |

### Improving Existing Filters

You can also improve existing filters by providing them with your query:

```python
# Existing filter
existing_filter = 'content_metadata["category"] == "tech"'

# User request to improve it
payload = {
    "query": "Make it more specific for urgent tech documents",
    "enable_filter_generator": True,
    "filter_expr": existing_filter  # Will be improved
}

# Generated improved filter:
# content_metadata["category"] == "tech" and content_metadata["priority"] == "urgent"
```

### Error Handling

The system gracefully handles filter generation failures:

- **LLM Unavailable**: Falls back to empty filter (no filtering)
- **Invalid Generation**: Returns None, continues without filtering
- **Schema Mismatch**: Logs warning, skips incompatible collections
- **Processing Errors**: Returns original query, maintains functionality

## Metadata Schema Definition

### Supported Data Types

#### Basic Types
- **`string`**: Text data with configurable length limits
- **`integer`**: Whole numbers (e.g., priority levels, counts)
- **`float`**: Decimal numbers (e.g., ratings, scores)
- **`number`**: Generic numeric type (accepts both integer and float)
- **`boolean`**: True/false values
- **`datetime`**: Date and time values (ISO 8601 format)

#### Complex Types
- **`array`**: Lists of values with typed elements
  - **Valid array types**: `string`, `number`, `integer`, `float`, `boolean`
  - **Example**: `{"type": "array", "array_type": "string"}`

### Schema Validation Rules

#### Field Name Validation
- **Non-empty**: Field names cannot be empty or whitespace-only
- **Unique**: Each field name must be unique within the schema
- **Case-sensitive**: Field names are case-sensitive

**Note**: The `filename` field is automatically added to all collections if you don't define it in your schema. You can also define your own `filename` field in your schema, and the system will use your definition instead of the automatic one.

#### Field Properties
- **`name`**: Field identifier (required)
- **`type`**: Data type (required)
- **`required`**: Whether field is mandatory (default: `false`)
- **`array_type`**: Type of array elements (required only for `array` type)
- **`max_length`**: Maximum length for string/array fields (optional)
- **`description`**: Optional field description for documentation (optional)

#### Type-Specific Validation
- **String fields**: Configurable max length, accepts any text
- **Numeric fields**: Supports arithmetic operations and comparisons
- **Datetime fields**: Flexible parsing with ISO 8601 normalization
- **Boolean fields**: Accepts various truth values ("true", "false", "1", "0", etc.)
- **Array fields**: Requires `array_type`, validates element types

### Example Schemas

#### Technical Documentation Schema

```json
[
    {
        "name": "category",
        "type": "string",
        "required": true,
        "description": "Document category (e.g., 'AI', 'engineering', 'marketing')"
    },
    {
        "name": "priority",
        "type": "integer",
        "required": false,
        "description": "Priority level (1-10)"
    },
    {
        "name": "rating",
        "type": "float",
        "required": false,
        "description": "Document quality rating (0.0-5.0)"
    },
    {
        "name": "tags",
        "type": "array",
        "array_type": "string",
        "required": false,
        "max_length": 50,
        "description": "Document tags for categorization"
    },
    {
        "name": "created_date",
        "type": "datetime",
        "required": false,
        "description": "Document creation timestamp"
    },
    {
        "name": "is_public",
        "type": "boolean",
        "required": false,
        "description": "Whether document is publicly accessible"
    }
]
```

## Adding Metadata During Ingestion

### Metadata Structure

Metadata is specified as a list of objects during document ingestion:

```python
custom_metadata = [
    {
        "filename": "document_name.pdf",
        "metadata": {
            "field1": "value1",
            "field2": "value2",
            # ... more fields
        }
    }
]
```

### Validation During Ingestion

The system validates metadata during ingestion:

- **Required fields**: All required fields must be present
- **Type validation**: Values are validated against schema types
- **Array validation**: Array elements must match specified `array_type`
- **Length validation**: String and array fields respect `max_length` limits
- **Unknown fields**: Files with metadata fields not defined in the schema will fail validation
- **Error handling**: Invalid metadata causes document rejection with detailed errors

**Note**: The system uses strict validation. Any metadata fields not defined in the schema will cause the entire file to fail ingestion.

## Filter Expression Syntax

### Basic Syntax

Filter expressions use the format: `content_metadata["field_name"] operator value`

**Milvus Filter Syntax Documentation:**
See the [Milvus Filtering Explained](https://milvus.io/docs/boolean.md#Filtering-Explained) guide for full details.

**💡 Note:** This document contains extensive examples throughout - from quick start examples, natural language filter generation, to complex expressions and API usage examples.


### Supported Operators by Type

#### String Operations
- **Equality**: `==`, `=`, `!=`
- **Pattern matching**: `like`, `LIKE` (supports wildcards)
- **Membership**: `in`, `IN`, `not in`, `NOT IN`

#### Numeric Operations (integer, float, number)
- **Comparison**: `==`, `=`, `!=`, `>`, `>=`, `<`, `<=`
- **Range**: `between`, `BETWEEN`
- **Membership**: `in`, `IN`, `not in`, `NOT IN`

#### Datetime Operations
- **Comparison**: `==`, `=`, `!=`, `>`, `>=`, `<`, `<=`
- **Range**: `between`, `BETWEEN`
- **Relative**: `before`, `BEFORE`, `after`, `AFTER`

#### Boolean Operations
- **Equality**: `==`, `=`, `!=`
#### Array Operations
- **Equality**: `==`, `=`, `!=`
- **Membership**: `in`, `IN`, `not in`, `NOT IN`
- **Includes**: `includes`, `INCLUDES`, `does not include`, `DOES NOT INCLUDE`
- **Functions**: `array_contains`, `array_contains_all`, `array_contains_any`, `array_length`

#### Logical Operations
- **Logical**: `AND`, `OR`, `NOT`
- **Grouping**: `(condition1) AND (condition2)`

### Filter Expression Examples

```python
# String filtering
'content_metadata["category"] == "technical"'
'content_metadata["title"] like "%policy%"'

# Numeric filtering
'content_metadata["priority"] > 5'
'content_metadata["rating"] between 3.5 and 5.0'

# Array filtering
'array_contains(content_metadata["tags"], "engineering")'
'content_metadata["tags"] includes ["tech"]'
'content_metadata["tags"] does not include ["deprecated"]'

# Complex expressions
'(content_metadata["category"] == "technical") AND (content_metadata["priority"] > 5)'
```

### Using Filters in API Calls

#### Search Endpoint
```python
payload = {
    "query": "What are the technical specifications?",
    "collection_names": ["technical_docs"],
    "filter_expr": '(content_metadata["category"] == "technical") AND (content_metadata["priority"] > 5)',
    "reranker_top_k": 10,
    "vdb_top_k": 100,
    "enable_filter_generator": True  # Enable natural language generation
}
```

#### Generate Endpoint
```python
payload = {
    "messages": [
        {
            "role": "user",
            "content": "What are the latest engineering updates?"
        }
    ],
    "use_knowledge_base": True,
    "collection_names": ["technical_docs"],
    "enable_filter_generator": True
}
```

### Elasticsearch Filter Example

For Elasticsearch, filters must be provided as a list of dictionaries using Elasticsearch query syntax:

```python
# Elasticsearch filter example
filter_expr = [
    {"term": {"metadata.content_metadata.category": "AI"}},
    {"range": {"metadata.content_metadata.priority": {"gt": 5}}}
]
```

**Note**: Elasticsearch filters use the `metadata.content_metadata.field_name` format and support standard Elasticsearch query types like `term`, `range`, `wildcard`, `terms`, etc.

**Advanced Elasticsearch Support**: All ES queries are supported. Advanced developers who are familiar with Elasticsearch can refer to the [official Elasticsearch query and filter documentation](https://www.elastic.co/docs/explore-analyze/query-filter) and write any query or filter anything they need. This advanced functionality is intended for experienced Elasticsearch users.

## Advanced Filtering Features

### Array Functions

| Function | Description | Example |
|----------|-------------|---------|
| `array_contains(field, value)` | Check if array contains a specific value | `array_contains(content_metadata["tags"], "tech")` |
| `array_contains_all(field, array)` | Check if array contains all values from another array | `array_contains_all(content_metadata["tags"], ["tech", "ai"])` |
| `array_contains_any(field, array)` | Check if array contains any value from another array | `array_contains_any(content_metadata["tags"], ["tech", "ai"])` |
| `array_length(field)` | Get the length of an array | `array_length(content_metadata["tags"]) > 3` |

## Configuration and Setup

### Filter Expression Generator Configuration

```python
# Configuration file (config.yaml)
filter_expression_generator:
  enable_filter_generator: true  # Set to true to enable filter generation (default is false)
<<<<<<< HEAD
  model_name: "nvidia/llama-3-3-nemotron-super-49b-v1-5"
=======
  model_name: "nvidia/llama-3.3-nemotron-super-49b-v1.5"
>>>>>>> ba87c086
  server_url: ""  # Leave empty for default endpoint
  temperature: 0.1  # Low temperature for consistent results
  top_p: 0.9
  max_tokens: 1024
```

### Metadata Configuration

```python
# Metadata configuration
metadata:
  max_array_length: 1000             # Maximum length for array metadata fields
  max_string_length: 65535           # Maximum length for string metadata fields
  allow_partial_filtering: false     # Allow filter expressions to work with collections that support them
```

### Environment Variables

```bash
# Enable filter generation
export ENABLE_FILTER_GENERATOR=true

# LLM configuration
<<<<<<< HEAD
export APP_FILTEREXPRESSIONGENERATOR_MODELNAME="nvidia/llama-3-3-nemotron-super-49b-v1-5"
=======
export APP_FILTEREXPRESSIONGENERATOR_MODELNAME="nvidia/llama-3.3-nemotron-super-49b-v1.5"
>>>>>>> ba87c086
export APP_FILTEREXPRESSIONGENERATOR_SERVERURL=""

# Note: Metadata configuration is not currently exposed via environment variables
# Default behavior is controlled by the configuration.py file at the code level
```

### Partial Filtering Modes

#### Flexible Mode (`allow_partial_filtering: true`)
- **Operation succeeds** if at least one collection supports the filter expression
- **Collections that support the filter** are processed normally
- **Collections that don't support the filter** are skipped

#### Strict Mode (`allow_partial_filtering: false`)
- **Operation fails** if any collection doesn't support the filter expression
- **All collections must support** the filter expression for the request to succeed
- **No partial results** are returned - it's all or nothing

## Troubleshooting

### Common Issues

| Issue | Cause | Solution |
|-------|-------|----------|
| **No filter generated** | LLM unavailable or query too vague | Check LLM service, make query more specific |
| **Field not found** | Field doesn't exist in collection schema | Check available fields in error message |
| **Operator not supported** | Operator incompatible with field type | Use appropriate operators for the field type |
| **Syntax error** | Invalid filter expression syntax | Review syntax and use provided examples |
| **Unknown field error** | Metadata contains fields not in schema | Remove unknown fields or add them to schema |
| **Missing required field** | Required field not provided in metadata | Add the required field to your metadata |

## API Reference

### API Endpoints

#### Search with Filter Generation

```http
POST /v1/search
Content-Type: application/json

{
    "query": "Show me AI documents with rating above 4.0",
    "collection_names": ["research_papers"],
    "enable_filter_generator": true,
    "reranker_top_k": 10,
    "vdb_top_k": 100
}
```

#### Generate with Filter Generation

```http
POST /v1/generate
Content-Type: application/json

{
    "messages": [{"role": "user", "content": "What are the latest engineering updates?"}],
    "use_knowledge_base": true,
    "collection_names": ["research_papers"],
    "enable_filter_generator": true
}
```

## Summary

This comprehensive documentation covers the advanced metadata filtering system with natural language generation capabilities. The system provides:

### 🚀 **Key Capabilities**
- **Natural Language Filter Generation**: Convert user queries to structured filters using LLMs
- **Comprehensive Metadata Support**: Full type system with validation and processing
- **Multi-Collection Support**: Flexible filtering across heterogeneous collections
- **Production-Ready Features**: Error handling, caching, and performance optimization

### 🛠️ **Implementation Features**
- **Type-Safe Metadata**: String, datetime, number, boolean, and array types
- **Advanced Filtering**: Complex expressions with logical operators and functions
- **AI-Powered Generation**: LLM-based filter creation from natural language
- **Robust Validation**: Comprehensive error handling and detailed feedback

### 🎯 **Production Readiness**
- **198+ Integration Tests**: Comprehensive test coverage without external dependencies
- **Performance Optimization**: Caching, parallel processing, and schema optimization
- **Error Recovery**: Graceful degradation and detailed error messages
- **Configuration Management**: Flexible setup via environment variables

This documentation provides everything needed to implement and use the advanced metadata filtering system with natural language generation capabilities in production environments.
<|MERGE_RESOLUTION|>--- conflicted
+++ resolved
@@ -4,61 +4,8 @@
 -->
 
 # Advanced Metadata Filtering with Natural Language Generation
-<<<<<<< HEAD
-
-## Table of Contents
-
-1. [Overview](#overview)
-2. [Quick Start](#quick-start)
-   - [1. Enable Natural Language Filter Generation](#1-enable-natural-language-filter-generation)
-   - [2. Define Metadata Schema](#2-define-metadata-schema)
-   - [3. Add Metadata During Ingestion](#3-add-metadata-during-ingestion)
-   - [4. Use Natural Language Filtering](#4-use-natural-language-filtering)
-3. [📓 Interactive Notebook](#-interactive-notebook)
-4. [Important Notes](#important-notes)
-   - [🎯 Vector Database Support](#-vector-database-support)
-   - [🚨 Key Limitations](#-key-limitations)
-5. [Vector Database Support](#vector-database-support)
-   - [Key Differences](#key-differences)
-6. [Natural Language Filter Generation](#natural-language-filter-generation)
-   - [What It Does](#what-it-does)
-   - [How to Use It](#how-to-use-it)
-   - [How It Helps You](#how-it-helps-you)
-   - [Example Queries and Generated Filters](#example-queries-and-generated-filters)
-   - [Improving Existing Filters](#improving-existing-filters)
-   - [Error Handling](#error-handling)
-7. [Metadata Schema Definition](#metadata-schema-definition)
-   - [Supported Data Types](#supported-data-types)
-   - [Schema Validation Rules](#schema-validation-rules)
-   - [Example Schemas](#example-schemas)
-8. [Adding Metadata During Ingestion](#adding-metadata-during-ingestion)
-   - [Metadata Structure](#metadata-structure)
-   - [Validation During Ingestion](#validation-during-ingestion)
-9. [Filter Expression Syntax](#filter-expression-syntax)
-   - [Basic Syntax](#basic-syntax)
-   - [Supported Operators by Type](#supported-operators-by-type)
-   - [Filter Expression Examples](#filter-expression-examples)
-   - [Using Filters in API Calls](#using-filters-in-api-calls)
-   - [Elasticsearch Filter Example](#elasticsearch-filter-example)
-10. [Advanced Filtering Features](#advanced-filtering-features)
-    - [Array Functions](#array-functions)
-11. [Configuration and Setup](#configuration-and-setup)
-    - [Filter Expression Generator Configuration](#filter-expression-generator-configuration)
-    - [Metadata Configuration](#metadata-configuration)
-    - [Environment Variables](#environment-variables)
-    - [Partial Filtering Modes](#partial-filtering-modes)
-12. [Troubleshooting](#troubleshooting)
-    - [Common Issues](#common-issues)
-13. [API Reference](#api-reference)
-    - [API Endpoints](#api-endpoints)
-14. [Summary](#summary)
-=======
->>>>>>> ba87c086
 
 The [NVIDIA RAG Blueprint](readme.md) features **advanced metadata filtering with natural language generation**, enabling you to:
-
-<<<<<<< HEAD
-The NVIDIA RAG system now features **advanced metadata filtering with natural language generation**, enabling you to:
 
 - **Generate filter expressions from natural language** using LLMs
 - **Define comprehensive metadata schemas** with type validation
@@ -76,7 +23,7 @@
 config = {
     "filter_expression_generator": {
         "enable_filter_generator": True,
-        "model_name": "nvidia/llama-3-3-nemotron-super-49b-v1-5",
+        "model_name": "nvidia/llama-3.3-nemotron-super-49b-v1.5",
         "temperature": 0.1,
         "max_tokens": 1024
     }
@@ -137,85 +84,6 @@
 }
 ```
 
-=======
-- **Generate filter expressions from natural language** using LLMs
-- **Define comprehensive metadata schemas** with type validation
-- **Filter documents using complex expressions** with full operator support
-- **Work with multiple collections** having different schemas
-- **Leverage AI-powered filtering** for intuitive document retrieval
-- **Validate and process filters** with robust error handling
-- **Optimize performance** with caching and parallel processing
-
-## Quick Start
-
-### 1. Enable Natural Language Filter Generation
-
-```python
-config = {
-    "filter_expression_generator": {
-        "enable_filter_generator": True,
-        "model_name": "nvidia/llama-3.3-nemotron-super-49b-v1.5",
-        "temperature": 0.1,
-        "max_tokens": 1024
-    }
-}
-```
-
-### 2. Define Metadata Schema
-
-```python
-collection_data = {
-    "collection_name": "technical_docs",
-    "embedding_dimension": 2048,
-    "metadata_schema": [
-        {"name": "category", "type": "string", "required": True, "description": "Document category (e.g., 'AI', 'engineering', 'marketing')"},
-        {"name": "priority", "type": "integer", "required": False, "description": "Priority level (1-10)"},
-        {"name": "rating", "type": "float", "required": False, "description": "Document quality rating (0.0-5.0)"},
-        {"name": "tags", "type": "array", "array_type": "string", "required": False, "description": "Document tags for categorization"},
-        {"name": "created_date", "type": "datetime", "required": False, "description": "Document creation timestamp"},
-        {"name": "is_public", "type": "boolean", "required": False, "description": "Whether document is publicly accessible"}
-    ]
-}
-```
-
-### 3. Add Metadata During Ingestion
-
-```python
-custom_metadata = [
-    {
-        "filename": "ai_guide.pdf",
-        "metadata": {
-            "category": "AI",
-            "priority": 8,
-            "rating": 4.5,
-            "tags": ["machine-learning", "neural-networks"],
-            "created_date": "2024-01-15T10:30:00",
-            "is_public": True
-        }
-    }
-]
-
-data = {
-    "collection_name": "technical_docs",
-    "custom_metadata": custom_metadata,
-    "split_options": {"chunk_size": 512, "chunk_overlap": 150}
-}
-```
-
-### 4. Use Natural Language Filtering
-
-```python
-payload = {
-    "query": "What are the latest AI developments?",
-    "collection_names": ["technical_docs"],
-    "enable_filter_generator": True,
-    "filter_expr": "",
-    "reranker_top_k": 10,
-    "vdb_top_k": 100
-}
-```
-
->>>>>>> ba87c086
 ## 📓 Interactive Notebook
 
 For a comprehensive, interactive demonstration of metadata functionality, check out our dedicated notebook:
@@ -577,11 +445,7 @@
 # Configuration file (config.yaml)
 filter_expression_generator:
   enable_filter_generator: true  # Set to true to enable filter generation (default is false)
-<<<<<<< HEAD
-  model_name: "nvidia/llama-3-3-nemotron-super-49b-v1-5"
-=======
   model_name: "nvidia/llama-3.3-nemotron-super-49b-v1.5"
->>>>>>> ba87c086
   server_url: ""  # Leave empty for default endpoint
   temperature: 0.1  # Low temperature for consistent results
   top_p: 0.9
@@ -605,11 +469,7 @@
 export ENABLE_FILTER_GENERATOR=true
 
 # LLM configuration
-<<<<<<< HEAD
-export APP_FILTEREXPRESSIONGENERATOR_MODELNAME="nvidia/llama-3-3-nemotron-super-49b-v1-5"
-=======
 export APP_FILTEREXPRESSIONGENERATOR_MODELNAME="nvidia/llama-3.3-nemotron-super-49b-v1.5"
->>>>>>> ba87c086
 export APP_FILTEREXPRESSIONGENERATOR_SERVERURL=""
 
 # Note: Metadata configuration is not currently exposed via environment variables
