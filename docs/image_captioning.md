--- conflicted
+++ resolved
@@ -4,15 +4,9 @@
 -->
 # Enable Image Captioning Support for NVIDIA RAG Blueprint
 
-<<<<<<< HEAD
-# Enable image captioning support
-Enabling image captioning will yield higher accuracy for querstions relevant to images in the ingested documents at the cost of higher ingestion latency.
-Once you have followed [steps in quick start guide](./quickstart.md#deploy-with-docker-compose) to launch Confidential Enterprise RAG, to enable image captioning support, developers have two options:
-=======
-You can enable image captioning support for [NVIDIA RAG Blueprint](readme.md). Enabling image captioning will yield higher accuracy for querstions relevant to images in the ingested documents at the cost of higher ingestion latency.
+You can enable image captioning support for [NVIDIA RAG Blueprint](readme.md). Enabling image captioning will yield higher accuracy for questions relevant to images in the ingested documents at the cost of higher ingestion latency.
 
 After you have [deployed the blueprint](readme.md#deploy), to enable image captioning support, you have the following options:
->>>>>>> ba87c086
 - [Enable image captioning support](#enable-image-captioning-support)
   - [Using on-prem VLM model (Recommended)](#using-on-prem-vlm-model-recommended)
   - [Using cloud hosted VLM model](#using-cloud-hosted-vlm-model)
@@ -94,11 +88,7 @@
 3. Apply the updated Helm chart by running the following code.
 
    ```bash
-<<<<<<< HEAD
-   helm upgrade --install rag -n rag https://helm.ngc.nvidia.com/nvstaging/blueprint/charts/nvidia-blueprint-rag-v2.3.0-rc2.tgz \
-=======
    helm upgrade --install rag -n rag https://helm.ngc.nvidia.com/nvidia/blueprint/charts/nvidia-blueprint-rag-v2.3.0.tgz \
->>>>>>> ba87c086
    --username '$oauthtoken' \
    --password "${NGC_API_KEY}" \
    --set imagePullSecret.password=$NGC_API_KEY \
