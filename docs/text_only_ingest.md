<!--
  SPDX-FileCopyrightText: Copyright (c) 2025 NVIDIA CORPORATION & AFFILIATES. All rights reserved.
  SPDX-License-Identifier: Apache-2.0
-->
# Enable Text-Only Ingestion Support in Docker for NVIDIA RAG Blueprint

You can enable text-only ingestion for the [NVIDIA RAG Blueprint](readme.md). For ingesting text only files, developers do not need to deploy the complete pipeline with all NIMs connected. If your use case requires extracting text from files, follow steps below to deploy just the necessary components.

1. Follow the [deployment guide](deploy-docker-self-hosted.md) up to and including the step labelled "Start all required NIMs."

2. Set the environment variables to enable text-only extraction mode:

   ```bash
   export APP_NVINGEST_EXTRACTTEXT=True
   export APP_NVINGEST_EXTRACTINFOGRAPHICS=False
   export APP_NVINGEST_EXTRACTTABLES=False
   export APP_NVINGEST_EXTRACTCHARTS=False
   ```

   Then deploy the ingestor-server:

   ```bash
   docker compose -f deploy/compose/docker-compose-ingestor-server.yaml up -d ingestor-server
   ```

3. While deploying the NIMs in step 4, selectively deploy just the NIMs necessary for rag-server and ingestion in text-only mode.

   ```bash
   USERID=$(id -u) docker compose --profile rag -f deploy/compose/nims.yaml up -d
   ```

   Confirm all the below mentioned NIMs are running and the one's specified below are in healthy state before proceeding further. Make sure to allocate GPUs according to your hardware (2xH100, 2xB200 or 4xA100 to `nim-llm-ms` based on your deployment GPU profile) as stated in the quickstart guide.

   ```bash
   watch -n 2 'docker ps --format "table {{.Names}}\t{{.Status}}"'
   ```

   ```output
      NAMES                                   STATUS

      nemoretriever-ranking-ms                Up 14 minutes (healthy)
      nemoretriever-embedding-ms              Up 14 minutes (healthy)
      nim-llm-ms                              Up 14 minutes (healthy)
   ```

4. Continue following the rest of steps in deployment guide to deploy the rag-server containers.

5. Once the ingestion and rag servers are deployed, open the [ingestion notebook](../notebooks/ingestion_api_usage.ipynb) and follow the steps. While trying out the the `Upload Document Endpoint` set the payload to below.
   ```bash
       data = {
        "vdb_endpoint": "http://milvus:19530",
        "collection_name": collection_name,
        "split_options": {
            "chunk_size": 1024,
            "chunk_overlap": 150
        }
    }
   ```

6. After ingestion completes, you can try out the queries relevant to the text in the documents using [retrieval notebook](../notebooks/retriever_api_usage.ipynb).

**📝 Note:**
In case you are [interacting with cloud hosted models](deploy-docker-nvidia-hosted.md) and want to enable text only mode, then in step 2, just export these specific environment variables as shown below:
   ```bash
   export APP_EMBEDDINGS_SERVERURL=""
   export APP_LLM_SERVERURL=""
   export APP_RANKING_SERVERURL=""
   export YOLOX_HTTP_ENDPOINT="https://ai.api.nvidia.com/v1/cv/nvidia/nemoretriever-page-elements-v2"
   export YOLOX_INFER_PROTOCOL="http"
   ```

# Enable text only ingestion support in Helm


To ingest text-only files, you do not need to deploy the complete pipeline with all NIMs connected.
If your scenario requires only text extraction from files, use the following steps to deploy only the necessary components using Helm.

When you install the Helm chart, enable only the following services that are required for text ingestion:

- `rag-server`
- `ingestor-server`
- `nv-ingest`
- `nvidia-nim-llama-32-nv-embedqa-1b-v2`
- `text-reranking-nim`
- `nim-llm`
- `milvus`
- `minio`

Additionally, ensure that **table extraction**, **chart extraction**, and **image extraction** are disabled.

1. First, modify the environment variables in the `values.yaml` file to enable text-only extraction:

   In the `nv-ingest.envVars` section, set the following values:
   ```yaml
   APP_NVINGEST_EXTRACTTEXT: "True"
   APP_NVINGEST_EXTRACTINFOGRAPHICS: "False"
   APP_NVINGEST_EXTRACTTABLES: "False"
   APP_NVINGEST_EXTRACTCHARTS: "False"
   ```

2. Then use the modified `values.yaml` file in your Helm upgrade command:

```bash
<<<<<<< HEAD
helm upgrade --install rag -n rag https://helm.ngc.nvidia.com/nvstaging/blueprint/charts/nvidia-blueprint-rag-v2.3.0-rc2.tgz \
=======
helm upgrade --install rag -n rag https://helm.ngc.nvidia.com/nvidia/blueprint/charts/nvidia-blueprint-rag-v2.3.0.tgz \
>>>>>>> ba87c086
  --username '$oauthtoken' \
  --password "${NGC_API_KEY}" \
  --values deploy/helm/nvidia-blueprint-rag/values.yaml \
  --set nim-llm.enabled=true \
  --set nvidia-nim-llama-32-nv-embedqa-1b-v2.enabled=true \
  --set nvidia-nim-llama-32-nv-rerankqa-1b-v2.enabled=true \
  --set ingestor-server.enabled=true \
  --set nv-ingest.enabled=true \
  --set nv-ingest.nemoretriever-page-elements-v2.deployed=false \
  --set nv-ingest.nemoretriever-graphic-elements-v1.deployed=false \
  --set nv-ingest.nemoretriever-table-structure-v1.deployed=false \
  --set nv-ingest.paddleocr-nim.deployed=false \
  --set imagePullSecret.password=$NGC_API_KEY \
  --set ngcApiSecret.password=$NGC_API_KEY
```<|MERGE_RESOLUTION|>--- conflicted
+++ resolved
@@ -101,11 +101,7 @@
 2. Then use the modified `values.yaml` file in your Helm upgrade command:
 
 ```bash
-<<<<<<< HEAD
-helm upgrade --install rag -n rag https://helm.ngc.nvidia.com/nvstaging/blueprint/charts/nvidia-blueprint-rag-v2.3.0-rc2.tgz \
-=======
 helm upgrade --install rag -n rag https://helm.ngc.nvidia.com/nvidia/blueprint/charts/nvidia-blueprint-rag-v2.3.0.tgz \
->>>>>>> ba87c086
   --username '$oauthtoken' \
   --password "${NGC_API_KEY}" \
   --values deploy/helm/nvidia-blueprint-rag/values.yaml \
