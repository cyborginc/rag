--- conflicted
+++ resolved
@@ -2,52 +2,9 @@
   SPDX-FileCopyrightText: Copyright (c) 2025 NVIDIA CORPORATION & AFFILIATES. All rights reserved.
   SPDX-License-Identifier: Apache-2.0
 -->
-<<<<<<< HEAD
-
-# Troubleshoot Confidential Enterprise RAG
-
-The following issues might arise when you work with Confidential Enterprise RAG.
-
-
-## Known issues
-
-- Confidential Enterprise RAG responses can have significant latency when using [NVIDIA API Catalog cloud hosted models](quickstart.md#deploy-with-docker-compose).
-- The accuracy of the pipeline is optimized for certain file types like `.pdf`, `.txt`, `.docx`. The accuracy may be poor for other file types supported by NvIngest, since image captioning is disabled by default.
-- The NeMo LLM microservice may take upto 5-6 mins to start for every deployment.
-- In case of failure while uploading files, error messages may not be shown in the user interface of rag-frontend. Developers are encouraged to check the `ingestor-server` logs for details.
-- B200 GPUs are not supported for the following advanced features:
-  - Image captioning support for ingested documents
-  - NeMo Guardrails for guardrails at input/output
-  - VLM based inferencing in RAG
-  - PDF extraction with Nemoretriever Parse
-  For these features, please use H100 or A100 GPUs instead.
-- Sometimes when HTTP cloud NIM endpoints are used from `deploy/compose/.env`, the `nv-ingest-ms-runtime` still logs gRPC environment variables. Following log entries can be ignored.
-- Poor retrieval accuracy is observed with Milvus GPU indexing and search in B200 and A100. Switch to cpu based search and indexing.
-- If one of the file in a bulk ingestion job is of type svg, which is a unsupported format, the full bulk ingestion job fails.
-- Complicated filter expressions with custom metadata while sending a query, are not supported from the sample user interface.
-- Due to a known issue with MIG support, currently the ingestion profile has been scaled down while deploying the chart with MIG slicing This affects the ingestion performance during bulk ingestion, specifically large bulk ingestion jobs might fail.
-- Individual file uploads are limited to a maximum size of 400 MB during ingestion. Files exceeding this limit will be rejected and must be split into smaller segments before ingesting.
-- Being a reasoning driven model, nemotron `llama-3.3-nemotron-super-49b-v1.5` model may provide verbose responses, which may not reside within ingested documents. It can also hallucinate for some complicated queries which involves reasoning. Developers are strongly advised to tune [the prompt](prompt-customization.md) for their usecases to avoid these scenarios.
-- Ensure to select a model profile explicitly before deploying the nim-llm. Currently, selection of the most optimized profile for `llama-3.3-nemotron-super-49b-v1.5` model on any given GPU does not work, follow steps outlined in [quickstart guide](quickstart.md) to select an optimized profile using `NIM_MODEL_PROFILE` before deploying.
-- Slow VDB upload is observed in Helm deployments for Elasticsearch (ES).
-
-- **Confidence threshold filtering issues**
-  - If no documents are returned when using confidence threshold filtering, the threshold may be set too high. Try lowering the `confidence_threshold` value or ensure the reranker is enabled to provide relevance scores.
-  - Confidence threshold filtering works best when reranker is enabled. Without reranker, documents may not have meaningful relevance scores.
-  - For optimal results, use confidence threshold values between 0.3-0.7. Values above 0.7 may be too restrictive.
-
-## Error details: [###] Unknown Error
-{'object': 'error', 'message': 'The model `nvidia/llama-3-3-nemotron-super-49b-v1-5` does not exist.', 'type': 'NotFoundError', 'param': None, 'code': 404}
-
-This error happens when incorrect model name is passed to the hosted llm endpoint on https://build.nvidia.com/nvidia/llama-3_3-nemotron-super-49b-v1_5. Ensure for on-prem deployed version of the model `nvidia/llama-3-3-nemotron-super-49b-v1-5` is passed and for cloud hosted version `nvidia/llama-3.3-nemotron-super-49b-v1.5` is passed.
-
-## Out of memory issues while deploying nim-llm service
-If you run into `torch.OutOfMemoryError: CUDA out of memory.` while deploying the model, this is most likely due to wrong model profile being auto selected during deployment. Refer to steps in [quickstart guide](quickstart.md) and set the correct profile using `NIM_MODEL_PROFILE` variable.
-=======
 # Troubleshoot NVIDIA RAG Blueprint
 
 The following issues might arise when you work with the [NVIDIA RAG Blueprint](readme.md).
->>>>>>> ba87c086
 
 
 > [!NOTE]
@@ -130,36 +87,6 @@
    export YOLOX_INFER_PROTOCOL="http"
 ```
 
-<<<<<<< HEAD
-## Elasticsearch connection timeout
-
-If you encounter Elasticsearch connection timeout errors during ingestion, you can adjust the `ES_REQUEST_TIMEOUT` environment variable to increase the timeout duration. This is particularly useful when dealing with large documents or slow Elasticsearch clusters.
-
-### For Helm deployment
-
-Add the `ES_REQUEST_TIMEOUT` environment variable to the `envVars` section in your `values.yaml` file:
-
-```yaml
-envVars:
-  # ... existing environment variables ...
-  ES_REQUEST_TIMEOUT: "1200"  # Timeout in seconds (default is typically 600)
-```
-
-### For Docker Compose deployment
-
-Add the `ES_REQUEST_TIMEOUT` environment variable to the `environment` section in your `docker-compose-ingestor-server.yaml` file:
-
-```yaml
-environment:
-  # ... existing environment variables ...
-  ES_REQUEST_TIMEOUT: "1200"  # Timeout in seconds (default is typically 600)
-```
-
-After updating the configuration, restart the ingestor server and try the ingestion again. You can increase the timeout value if you continue to experience connection issues, but be aware that very high timeout values may indicate underlying performance issues with your Elasticsearch cluster.
-
-## Device error
-=======
->>>>>>> ba87c086
 
 
 ## Elasticsearch connection timeout
@@ -286,24 +213,6 @@
       targetPort: 9101  # Changed from 9100 to 9101
 ```
 
-<<<<<<< HEAD
-## Handling Hallucination and Out-of-Context Responses
-
-The current prompt configuration does not strictly enforce response generation from the retrieved context. This can result in the following scenarios:
-
-1. **Out-of-context responses**: The LLM generates responses that are not grounded in the provided context
-2. **Irrelevant context usage**: The model provides information from the retrieved context that doesn't directly answer the user's query
-
-### Solution
-
-These issues can be addressed by adding the following instruction to the `rag_chain` user prompt in [prompt.yaml](../src/nvidia_rag/rag_server/prompt.yaml):
-
-```yaml
-Handling Missing Information: If the context does not contain the answer, you must state directly that you do not have information on the specific subject of the user's query. For example, if the query is about the "capital of France", your response should be "I did not find information about capital of France." Do not add any other words, apologies, or explanations.
-```
-
-**Note**: Adding this information may impact response accuracy, especially when partial information is available instead of complete information in the retrieved context. The system may become more conservative in providing answers, potentially refusing to respond even when some relevant information exists in the context.
-=======
 
 
 ## Out of memory issues while deploying nim-llm service
@@ -353,5 +262,4 @@
 ## Related Topics
 
 - [Debugging](debugging.md)
-- [Changelog](../CHANGELOG.md)
->>>>>>> ba87c086
+- [Changelog](../CHANGELOG.md)