<!--
  SPDX-FileCopyrightText: Copyright (c) 2025 NVIDIA CORPORATION & AFFILIATES. All rights reserved.
  SPDX-License-Identifier: Apache-2.0
-->
# Change the LLM or Embedding Model for NVIDIA RAG Blueprint

You can change the LLM or embedding models for the [NVIDIA RAG Blueprint](readme.md) by using the following procedures.

  - [Change the LLM Model](#change-the-llm-model)
  - [Change the Embedding Model](#change-the-embedding-model)
  - [On Premises Microservices](#on-premises-microservices)



## For NVIDIA-Hosted Microservices


### Change the LLM Model

To change the inference model to a model from the API catalog,
specify the model in the `APP_LLM_MODELNAME` environment variable when you start the RAG Server.

```console
<<<<<<< HEAD
APP_LLM_MODELNAME='nvidia/llama-3.3-nemotron-super-49b-v1.5' docker compose -f deploy/compose/docker-compose-rag-server.yaml up -d --build
=======
export APP_LLM_MODELNAME='nvidia/llama-3.3-nemotron-super-49b-v1.5' 
docker compose -f deploy/compose/docker-compose-rag-server.yaml up -d
>>>>>>> ba87c086
```

To get a list of valid model names, use one of the following methods:

- Browse the models at <https://build.nvidia.com/>.
  View the sample Python code and get the model name from the `model` argument to the `client.chat.completions.create` method.


[!TIP]
<<<<<<< HEAD
Follow steps [here](quickstart.md#changing-nim-llm-model) to change the inference model for helm charts!

=======
Follow steps in [For Helm Deployments](#for-helm-deployments) to change the inference model for Helm charts.
>>>>>>> ba87c086


### Change the Embedding Model

To change the embedding model to a model from the API catalog,
specify the model in the `APP_EMBEDDINGS_MODELNAME` environment variable when you start the RAG server.
The following example uses the `NVIDIA Embed QA 4` model.

```console
export APP_EMBEDDINGS_MODELNAME='NV-Embed-QA' 
export APP_RANKING_MODELNAME='NV-Embed-QA' 
docker compose -f deploy/compose/docker-compose-ingestor-server.yaml up -d
docker compose -f deploy/compose/docker-compose-rag-server.yaml up -d
```

As an alternative you can also specify the model names at runtime using `/generate` API call. Refer to the `Generate Answer Endpoint` and `Document Search Endpoint` payload schema in [this](../notebooks/retriever_api_usage.ipynb) notebook.

To get a list of valid model names, use one of the following methods:

- Browse the models at <https://build.nvidia.com/explore/retrieval>.
  View the sample Python code and get the model name from the `model` argument to the `client.embeddings.create` method.

- Install the [langchain-nvidia-ai-endpoints](https://pypi.org/project/langchain-nvidia-ai-endpoints/) Python package from PyPi.
  Use the `get_available_models()` method to on an instance of an `NVIDIAEmbeddings` object to list the models.
  Refer to the package web page for sample code to list the models.

[!TIP] Always use same embedding model or model having same tokinizers for both ingestion and retrieval to yield good accuracy.

<<<<<<< HEAD
## On Premises Microservices
=======


## For Self-Hosted On Premises Microservices
>>>>>>> ba87c086

You can specify the model for NVIDIA NIM containers to use in the [nims.yaml](../deploy/compose/nims.yaml) file.

1. Edit the `deploy/nims.yaml` file and specify an image that includes the model to deploy.

   ```yaml
   services:
     nim-llm:
       container_name: nim-llm-ms
       image: nvcr.io/nim/<image>:<tag>
       ...

     nemoretriever-embedding-ms:
       container_name: nemoretriever-embedding-ms
       image: nvcr.io/nim/<image>:<tag>


     nemoretriever-ranking-ms:
       container_name: nemoretriever-ranking-ms
       image: nvcr.io/nim/<image>:<tag>
   ```

   To get a list of valid model names, use one of the following methods:

   - Run `ngc registry image list "nim/*"`.

   - Browse the NGC catalog at <https://catalog.ngc.nvidia.com/containers>.

2. Update the corresponding model names using environment variables as required.
   ```bash
   export APP_LLM_MODELNAME=<>
   export APP_RANKING_MODELNAME=<>
   export APP_EMBEDDINGS_MODELNAME=<>
   ```

3. Follow the steps specified [here](deploy-docker-self-hosted.md#start-services-using-on-prem-models) to relaunch the containers with the updated models. Make sure to specify the correct model names using appropriate environment variables as shown in the earlier step.



## For Helm Deployments

Use this procedure to change models when you are running self-hosted NVIDIA NIM microservices. The Helm values map directly to the Docker Compose/self-hosted settings.

1. List the available models and images by running the following code. You can browse the NGC catalog at <https://catalog.ngc.nvidia.com/containers> to learn about the available models.

    ```bash
    ngc registry image list "nim/*"
    ```

2. Set the model names and service URLs used by `rag-server` deployment in [values.yaml](../deploy/helm/nvidia-blueprint-rag/values.yaml).

    ```yaml
    # rag-server runtime configuration
    envVars:
      # === LLM ===
      APP_LLM_MODELNAME: "<llm-model-name>"
      # Use the in-cluster NIM LLM service; if empty, NVIDIA-hosted API is used
      APP_LLM_SERVERURL: "nim-llm:8000"

      # === Embeddings ===
      APP_EMBEDDINGS_MODELNAME: "<embedding-model-name>"
      APP_EMBEDDINGS_SERVERURL: "nemoretriever-embedding-ms:8000"

      # === Reranker ===
      APP_RANKING_MODELNAME: "<reranker-model-name>"
      APP_RANKING_SERVERURL: "nemoretriever-ranking-ms:8000"
    ```

3. Configure the NIM microservices that host those models. Replace `<image>:<tag>` with the image you selected (format `nvcr.io/nim/<image>:<tag>`) in [values.yaml](../deploy/helm/nvidia-blueprint-rag/values.yaml).

    ```yaml
    # LLM NIM
    nim-llm:
      enabled: true
      image:
        # nvcr.io/nim/<image>:<tag>
        repository: nvcr.io/nim/<image>
        tag: "<tag>"
        pullPolicy: IfNotPresent
      resources:
        limits:
          nvidia.com/gpu: 1
        requests:
          nvidia.com/gpu: 1
      env:
        - name: NIM_MODEL_PROFILE
          value: "" # Optional; leave empty for auto profile
      model:
        # Optional: provide NGC API key if private artifacts must be pulled
        ngcAPIKey: ""
        name: "<llm-model-name>"

    # Embedding NIM
    nvidia-nim-llama-32-nv-embedqa-1b-v2:
      enabled: true
      image:
        # nvcr.io/nim/<image>:<tag>
        repository: nvcr.io/nim/<image>
        tag: "<tag>"
      resources:
        limits:
          nvidia.com/gpu: 1
        requests:
          nvidia.com/gpu: 1
      nim:
        ngcAPIKey: ""

    # Reranker NIM
    nvidia-nim-llama-32-nv-rerankqa-1b-v2:
      enabled: true
      image:
        # nvcr.io/nim/<image>:<tag>
        repository: nvcr.io/nim/<image>
        tag: "<tag>"
      resources:
        limits:
          nvidia.com/gpu: 1
        requests:
          nvidia.com/gpu: 1
      nim:
        ngcAPIKey: ""
    ```

4. After you modify values.yaml, apply the changes as described in [Change a Deployment](deploy-helm.md#change-a-deployment).



## Related Topics

- [Best Practices for Common Settings](accuracy_perf.md).
- [Deploy with Docker (Self-Hosted Models)](deploy-docker-self-hosted.md)
- [Deploy with Docker (NVIDIA-Hosted Models)](deploy-docker-nvidia-hosted.md)
- [Deploy with Helm](deploy-helm.md)<|MERGE_RESOLUTION|>--- conflicted
+++ resolved
@@ -21,12 +21,8 @@
 specify the model in the `APP_LLM_MODELNAME` environment variable when you start the RAG Server.
 
 ```console
-<<<<<<< HEAD
-APP_LLM_MODELNAME='nvidia/llama-3.3-nemotron-super-49b-v1.5' docker compose -f deploy/compose/docker-compose-rag-server.yaml up -d --build
-=======
 export APP_LLM_MODELNAME='nvidia/llama-3.3-nemotron-super-49b-v1.5' 
 docker compose -f deploy/compose/docker-compose-rag-server.yaml up -d
->>>>>>> ba87c086
 ```
 
 To get a list of valid model names, use one of the following methods:
@@ -36,12 +32,10 @@
 
 
 [!TIP]
-<<<<<<< HEAD
+Follow steps in [For Helm Deployments](#for-helm-deployments) to change the inference model for Helm charts.
+
+[!TIP]
 Follow steps [here](quickstart.md#changing-nim-llm-model) to change the inference model for helm charts!
-
-=======
-Follow steps in [For Helm Deployments](#for-helm-deployments) to change the inference model for Helm charts.
->>>>>>> ba87c086
 
 
 ### Change the Embedding Model
@@ -70,13 +64,9 @@
 
 [!TIP] Always use same embedding model or model having same tokinizers for both ingestion and retrieval to yield good accuracy.
 
-<<<<<<< HEAD
-## On Premises Microservices
-=======
 
 
 ## For Self-Hosted On Premises Microservices
->>>>>>> ba87c086
 
 You can specify the model for NVIDIA NIM containers to use in the [nims.yaml](../deploy/compose/nims.yaml) file.
 
