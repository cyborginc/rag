<!--
  SPDX-FileCopyrightText: Copyright (c) 2025 NVIDIA CORPORATION & AFFILIATES. All rights reserved.
  SPDX-License-Identifier: Apache-2.0
-->
# NeMo Guardrails Support in NVIDIA RAG Blueprint

<<<<<<< HEAD
# NeMo Guardrails Setup for Confidential Enterprise RAG

This guide provides step-by-step instructions to enable **NeMo Guardrails** for Confidential Enterprise RAG, allowing you to control and safeguard LLM interactions.
=======
This guide provides step-by-step instructions to enable NeMo Guardrails for the [NVIDIA RAG Blueprint](readme.md), enabling you to control and safeguard LLM interactions.

> [!WARNING]
>
> B200 GPUs are not supported for NeMo Guardrails for guardrails at input/output.
> For this feature, use H100 or A100 GPUs instead.
>>>>>>> ba87c086


NeMo Guardrails is a framework that provides safety and security measures for LLM applications. When enabled, it provides:

- Content safety filtering
- Topic control to prevent off-topic conversations
- Jailbreak detection to prevent prompt attacks



## Prerequisites

1. Follow the prerequisites for your deployment method:

    - [Deploy with Docker (Self-Hosted Models)](deploy-docker-self-hosted.md)
    - [Deploy with Docker (NVIDIA-Hosted Models)](deploy-docker-nvidia-hosted.md)
    <!-- - [Deploy with Helm](deploy-helm.md) -->



## Current Limitations

- Currently, Helm-based deployment is not supported for NeMo Guardrails.
- Currently, the Jailbreak detection model is not available.
- User queries which attempt to jailbreak the system (asking the bot to behave in a certain way) may not work as expected in the current version. These jailbreak attempts could be better addressed with the [NemoGuard-Jailbreak-Detect](https://build.nvidia.com/nvidia/nemoguard-jailbreak-detect) NIM Microservice, which currently does not offer out-of-the-box support.
- Both the content-safety and topic-control models are trained on single-turn datasets, meaning they don't handle multi-turn conversations as effectively. When the bot combines multiple queries and previous context, it may inconsistently flag certain phrases as safe or unsafe.
- The current version of Guardrails is tuned to provide simple safe responses, such as "I'm sorry. I can't respond to that."



## Hardware Requirements

You need two extra GPUs (2 x H100 or 2 x A100) for deployment, as each model must be deployed on its own dedicated GPU - one for the Content Safety model and another for the Topic Control model.

The NeMo Guardrails models have specific hardware requirements:

<<<<<<< HEAD
Create a directory for caching models (ensure to create a seperate one than the one used by other models of Confidential Enterprise RAG):

```bash
mkdir -p ~/.cache/nemoguard-model-cache
```
=======
- **Llama 3.1 NemoGuard 8B Content Safety Model**: Requires 48 GB of GPU memory. Refer to [Support Matrix](https://docs.nvidia.com/nim/llama-3-1-nemoguard-8b-contentsafety/latest/support-matrix.html).
- **Llama 3.1 NemoGuard 8B Topic Control Model**: Requires 48 GB of GPU memory. Refer to [Support Matrix](https://docs.nvidia.com/nim/llama-3-1-nemoguard-8b-topiccontrol/latest/support-matrix.html).

>>>>>>> ba87c086

NVIDIA developed and tested these microservices using H100 and A100 GPUs.



<<<<<<< HEAD
```bash
export MODEL_DIRECTORY=~/.cache/nemoguard-model-cache
```
=======
## Deployment Option 1: Self-Hosted Microservices (Default)
>>>>>>> ba87c086

To deploy all guardrails services on your own dedicated hardware, use the following procedure.

1. The RAG Server must be running before you start NeMo Guardrails services.

    > [!Note]
    > For self-hosted deployment, the default NIM service must be up and running. 
    > If you're unable to run the NIM service locally, 
    > you can use NVIDIA's cloud-hosted LLM by exporting the NIM endpoint URL.
    > 
    > ```bash
    > # Use NVIDIA-hosted LLM
    > export NIM_ENDPOINT_URL=https://integrate.api.nvidia.com/v1
    > # Or provide your own custom NIM endpoint URL
    > # export NIM_ENDPOINT_URL=<your-custom-nim-endpoint-url>
    > ```

2. Set the environment variable to enable guardrails by running the following code.

    ```bash
    export ENABLE_GUARDRAILS=true
    export DEFAULT_CONFIG=nemoguard
    ```

3. After you update the environment variables, you must restart the RAG server by running the following code.

    ```bash
    docker compose -f deploy/compose/docker-compose-rag-server.yaml up -d
    ```

4. Create a directory for caching models by running the following code. Ensure that you create a different one than the one used by other models of this blueprint.

    ```bash
    mkdir -p ~/.cache/nemoguard-model-cache
    ```

5. Set the model directory path by running the following code.

    ```bash
    export MODEL_DIRECTORY=~/.cache/nemoguard-model-cache
    ```

6. Check your available GPUs and their IDs by running the following code.

   This displays all available GPUs with their IDs, memory usage, and utilization. 

    ```bash
    nvidia-smi
    ```

7. Use the information in the previous step to export specific GPU IDs for the guardrails services by running the following code.

    ```bash
    # By default, the services use GPU IDs 7 and 6
    # Set these to appropriate values based on your system configuration
    export CONTENT_SAFETY_GPU_ID=0  # Choose GPU ID for content safety model
    export TOPIC_CONTROL_GPU_ID=1   # Choose GPU ID for topic control model
    ```

    > [!Note]
    > Each model requires a dedicated GPU with at least 48GB of memory. Select GPUs with sufficient available memory.

8. Start the NeMo Guardrails service by running the following code.

    ```bash
    USERID=$(id -u) docker compose -f deploy/compose/docker-compose-nemo-guardrails.yaml up -d
    ```

    This command starts the following services:

    - NeMo Guardrails microservice
    - Content safety model
    - Topic control model


9. (Optional) The NemoGuard services might take several minutes to fully initialize. You can monitor their status by running the following code. 

    ```bash
    watch -n 2 'docker ps --format "table {{.Names}}\t{{.Status}}" | grep -E "nemoguard|guardrails"'
    ```

    You should see output similar to the following. Wait until all services appear as `healthy` before you proceed to the next step.

    ```
    llama-3.1-nemoguard-8b-topic-control    Up 5 minutes (healthy)
    llama-3.1-nemoguard-8b-content-safety   Up 5 minutes (healthy)
    nemo-guardrails-microservice            Up 4 minutes (healthy)
    ```


## Option 2: NVIDIA-Hosted Deployment

To deploy all guardrails services using NVIDIA-hosted models, use the following procedure.

1. The RAG Server must be running before you start NeMo Guardrails services.

2. Verify that the model names in the configuration file are correct by running the following code.

    ```bash
    cat deploy/compose/nemoguardrails/config-store/nemoguard_cloud/config.yml
    ```

    Ensure that the model names in this file match the models available in your NVIDIA API account. You might need to update these names based on the specific models that you have access to.

3. Enable guardrails by running the following code.

<<<<<<< HEAD
👉 [https://docs.nvidia.com/nemo/microservices/25.8.0/set-up/deploy-as-microservices/guardrails.html](https://docs.nvidia.com/nemo/microservices/25.8.0/set-up/deploy-as-microservices/guardrails.html)
=======
    ```bash
    # Set configuration for cloud deployment
    export ENABLE_GUARDRAILS=true
    export DEFAULT_CONFIG=nemoguard_cloud
    export NIM_ENDPOINT_URL=https://integrate.api.nvidia.com/v1
    ```
>>>>>>> ba87c086

4. Start the Guardrails microservice by running the following code.

    ```bash
    docker compose -f deploy/compose/docker-compose-nemo-guardrails.yaml up -d --no-deps nemo-guardrails-microservice
    ```

5. Restart the RAG server by running the following code.

    ```bash
    docker compose -f deploy/compose/docker-compose-rag-server.yaml up -d
    ```


<<<<<<< HEAD
### Step 3: Update Confidential Enterprise RAG Deployment with NeMo Guardrails

Use the Helm upgrade command below to enable NeMo Guardrails in Confidential Enterprise RAG by setting `ENABLE_GUARDRAILS` and the `NEMO_GUARDRAILS_URL`:

```bash
helm upgrade rag -n rag https://helm.ngc.nvidia.com/nvstaging/blueprint/charts/nvidia-blueprint-rag-v2.3.0-rc2.tgz \
  --username '$oauthtoken' \
  --password "${NGC_API_KEY}" \
  --set imagePullSecret.password=${NGC_API_KEY} \
  --set ngcApiSecret.password=${NGC_API_KEY} \
  --set envVars.ENABLE_GUARDRAILS="True" \
  --set envVars.NEMO_GUARDRAILS_URL="<URL OF THE NEMO GUARDRAILS SERVICE>"
```
=======

## Enable Guardrails from the UI or while sending API request

After the services are running, you can enable guardrails from the RAG UI:
>>>>>>> ba87c086

1. Open the [RAG UI](user-interface.md).
2. Click **Settings**.
3. In the **Output Preferences** section, toggle **Guardrails** to on.

    <p align="left">
        <img src="assets/toggle_nemo_guardrails.png" >
    </p>

If you are using notebooks or APIs to interact directly with `rag-server`, set `enable_guardrails` to `True` in your /generate request payload.





## Troubleshooting

### GPU Device ID Issues

If you encounter GPU device errors, you can customize the GPU device IDs used by the guardrails services. By default, the services use GPUs 6 and 7, but you can set specific GPUs by setting these environment variables before starting the service:

```bash
# Specify which GPUs to use for guardrail services
export CONTENT_SAFETY_GPU_ID=0  # Default is GPU 0
export TOPIC_CONTROL_GPU_ID=1   # Default is GPU 1
```

This allows you to control which specific GPUs are assigned to each model in multi-GPU systems.

### Service Health Check

To verify if the guardrails services are running properly:

```bash
docker ps --format "table {{.Names}}\t{{.Status}}" | grep -E "guardrails|safety|topic"
```

```bash
nemo-guardrails-microservice            Up 19 minutes
llama-3.1-nemoguard-8b-topic-control    Up 19 minutes
llama-3.1-nemoguard-8b-content-safety   Up 19 minutes
```



## Related Topics

- [NeMo Guardrails](https://docs.nvidia.com/nemo-guardrails/)
- [NeMo Guardrails Microservice Overview](https://docs.nvidia.com/nemo/microservices/latest/guardrails/index.html)
- [Integrating with NemoGuard NIM Microservices](https://docs.nvidia.com/nemo/microservices/latest/guardrails/tutorials/integrate-nemoguard-nims.html)<|MERGE_RESOLUTION|>--- conflicted
+++ resolved
@@ -4,18 +4,12 @@
 -->
 # NeMo Guardrails Support in NVIDIA RAG Blueprint
 
-<<<<<<< HEAD
-# NeMo Guardrails Setup for Confidential Enterprise RAG
-
-This guide provides step-by-step instructions to enable **NeMo Guardrails** for Confidential Enterprise RAG, allowing you to control and safeguard LLM interactions.
-=======
 This guide provides step-by-step instructions to enable NeMo Guardrails for the [NVIDIA RAG Blueprint](readme.md), enabling you to control and safeguard LLM interactions.
 
 > [!WARNING]
 >
 > B200 GPUs are not supported for NeMo Guardrails for guardrails at input/output.
 > For this feature, use H100 or A100 GPUs instead.
->>>>>>> ba87c086
 
 
 NeMo Guardrails is a framework that provides safety and security measures for LLM applications. When enabled, it provides:
@@ -52,29 +46,15 @@
 
 The NeMo Guardrails models have specific hardware requirements:
 
-<<<<<<< HEAD
-Create a directory for caching models (ensure to create a seperate one than the one used by other models of Confidential Enterprise RAG):
-
-```bash
-mkdir -p ~/.cache/nemoguard-model-cache
-```
-=======
 - **Llama 3.1 NemoGuard 8B Content Safety Model**: Requires 48 GB of GPU memory. Refer to [Support Matrix](https://docs.nvidia.com/nim/llama-3-1-nemoguard-8b-contentsafety/latest/support-matrix.html).
 - **Llama 3.1 NemoGuard 8B Topic Control Model**: Requires 48 GB of GPU memory. Refer to [Support Matrix](https://docs.nvidia.com/nim/llama-3-1-nemoguard-8b-topiccontrol/latest/support-matrix.html).
 
->>>>>>> ba87c086
 
 NVIDIA developed and tested these microservices using H100 and A100 GPUs.
 
 
 
-<<<<<<< HEAD
-```bash
-export MODEL_DIRECTORY=~/.cache/nemoguard-model-cache
-```
-=======
 ## Deployment Option 1: Self-Hosted Microservices (Default)
->>>>>>> ba87c086
 
 To deploy all guardrails services on your own dedicated hardware, use the following procedure.
 
@@ -181,16 +161,12 @@
 
 3. Enable guardrails by running the following code.
 
-<<<<<<< HEAD
-👉 [https://docs.nvidia.com/nemo/microservices/25.8.0/set-up/deploy-as-microservices/guardrails.html](https://docs.nvidia.com/nemo/microservices/25.8.0/set-up/deploy-as-microservices/guardrails.html)
-=======
     ```bash
     # Set configuration for cloud deployment
     export ENABLE_GUARDRAILS=true
     export DEFAULT_CONFIG=nemoguard_cloud
     export NIM_ENDPOINT_URL=https://integrate.api.nvidia.com/v1
     ```
->>>>>>> ba87c086
 
 4. Start the Guardrails microservice by running the following code.
 
@@ -205,26 +181,10 @@
     ```
 
 
-<<<<<<< HEAD
-### Step 3: Update Confidential Enterprise RAG Deployment with NeMo Guardrails
-
-Use the Helm upgrade command below to enable NeMo Guardrails in Confidential Enterprise RAG by setting `ENABLE_GUARDRAILS` and the `NEMO_GUARDRAILS_URL`:
-
-```bash
-helm upgrade rag -n rag https://helm.ngc.nvidia.com/nvstaging/blueprint/charts/nvidia-blueprint-rag-v2.3.0-rc2.tgz \
-  --username '$oauthtoken' \
-  --password "${NGC_API_KEY}" \
-  --set imagePullSecret.password=${NGC_API_KEY} \
-  --set ngcApiSecret.password=${NGC_API_KEY} \
-  --set envVars.ENABLE_GUARDRAILS="True" \
-  --set envVars.NEMO_GUARDRAILS_URL="<URL OF THE NEMO GUARDRAILS SERVICE>"
-```
-=======
 
 ## Enable Guardrails from the UI or while sending API request
 
 After the services are running, you can enable guardrails from the RAG UI:
->>>>>>> ba87c086
 
 1. Open the [RAG UI](user-interface.md).
 2. Click **Settings**.
