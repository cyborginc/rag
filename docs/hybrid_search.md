--- conflicted
+++ resolved
@@ -6,11 +6,7 @@
 
 You can enable hybrid search for [NVIDIA RAG Blueprint](readme.md). Hybrid search enables higher accuracy for documents having more domain specific technical jargons. It combines sparse and dense representations to leverage the strengths of both retrieval methods—sparse models (e.g., BM25) excel at keyword matching, while dense embeddings (e.g., vector-based search) capture semantic meaning. This allows hybrid search to retrieve relevant documents even when technical jargon or synonyms are used.
 
-<<<<<<< HEAD
-Once you have followed [steps in quick start guide](./quickstart.md#deploy-with-docker-compose) to launch Confidential Enterprise RAG, to enable hybrid search support for Milvus Vector Database, developers can follow below steps:
-=======
 After you have [deployed the blueprint](readme.md#deploy), to enable hybrid search support for Milvus Vector Database, developers can follow below steps:
->>>>>>> ba87c086
 
 # Steps
 
@@ -44,11 +40,7 @@
 Redeploy the chart with the updated configuration:
 
 ```sh
-<<<<<<< HEAD
-helm upgrade --install rag -n rag https://helm.ngc.nvidia.com/nvstaging/blueprint/charts/nvidia-blueprint-rag-v2.3.0-rc2.tgz \
-=======
 helm upgrade --install rag -n rag https://helm.ngc.nvidia.com/nvidia/blueprint/charts/nvidia-blueprint-rag-v2.3.0.tgz \
->>>>>>> ba87c086
   --username '$oauthtoken' \
   --password "${NGC_API_KEY}" \
   --set imagePullSecret.password=$NGC_API_KEY \
