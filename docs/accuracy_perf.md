--- conflicted
+++ resolved
@@ -8,144 +8,6 @@
 Default values are set to balance between accuracy and performance.
 Change the setting if you want different behavior.
 
-<<<<<<< HEAD
-# Best practices for common Confidential Enterprise RAG settings
-
-These parameters allow fine-tuning RAG performance based on specific accuracy vs. latency trade-offs. Choose the configurations based on use case needs! The default values are kept considering a balance between accuracy and performance. The default values and the environment variables controlling these settings are mentioned in (brackets)
-
-## Retrieval and Ranking
-
-- **Reranking model**
-  - ✅ This improves accuracy by selecting better documents for response generation.
-  - ❌ Increases latency due to additional processing. Additional model deployment will be needed for on-prem setting of NIMS.
-  - Controlled using `ENABLE_RERANKER` environment variable. Default is on.
-
-- **Enable Vision-Language Model (VLM) for response generation**
-  - ✅ Enables analysis of retrieved images alongside text for richer, multimodal responses
-  - ✅ Can process up to 4 images per citation
-  - ✅ Useful for document Q&A, visual search, and multimodal chatbots
-  - ❌ Requires additional GPU resources for VLM model deployment
-  - ❌ Increases latency due to image processing
-  - Controlled via `ENABLE_VLM_INFERENCE` environment variable. Default is off.
-  - Check out [this](./vlm.md) section to learn more.
-
-- **Enable Nemoretriever Parse for PDF Extraction**
-  - ✅ Provides enhanced PDF parsing and structure understanding
-  - ✅ Better extraction of complex PDF layouts and content
-  - ❌ Requires additional GPU resources for the Nemoretriever Parse service
-  - ❌ Only supports PDF format documents
-  - ❌ Not supported on NVIDIA B200 GPUs
-  - Controlled via `APP_NVINGEST_PDFEXTRACTMETHOD` environment variable. Default is pdfium.
-  - Check out [this](./nemoretriever-parse-extraction.md) section to learn more.
-
-- **Increase VDB TOP K and reranker TOP K**
-  - ✅ VDB TOP K provides a larger candidate pool for reranking, which may improve accuracy. Reranker TOP K increases the probability of relevant context being part of the top-k contexts.
-  - ❌ May increase retrieval latency as the value of TOP K increases.
-  - Controlled using `VECTOR_DB_TOPK` and `APP_RETRIEVER_TOPK` environment variable.
-
-- **Use a larger LLM model**
-  - ✅ Higher accuracy with better reasoning and a larger context length.
-  - ❌ Slower response time and higher inference cost. Also will have a higher GPU requirement.
-  - Check out [this](./change-model.md) section to understand how to switch the inference models.
-
-- **Enable Query rewriting**
-  - ✅ Enhances retrieval accuracy for multi-turn scenario by rephrasing the query.
-  - ❌ Adds an extra LLM call, increasing latency.
-  - Check out [this](./query_rewriter.md) section to learn more. Default is off.
-
-- **Enable Self-reflection**
-  - ✅ May improve the response quality by refining intermediate retrieval and final LLM output.
-  - ❌ Significantly higher latency due to multiple iterations of LLM model call.
-  - ❌ May need a seperate judge LLM model to be deployed increasing GPU requirement.
-  - Check out [this](./self-reflection.md) section to learn more. Default is off.
-
-- **Enable Confidence Threshold Filtering**
-  - ✅ Filters documents by relevance score (0.0 to 1.0), faster retrieval by processing fewer documents
-  - ✅ May improve accuracy by excluding low-relevance documents
-  - ❌ Requires reranker to be enabled for effective filtering
-  - ❌ May filter out too many documents if threshold is set too high, potentially causing RAG server to be unable to provide answers due to lack of context
-  - Controlled via `RERANKER_CONFIDENCE_THRESHOLD` environment variable. Default is 0.0 (no filtering).
-  - API parameter: `confidence_threshold` in `/search` and `/generate` endpoints
-  - Recommended threshold range: 0.3-0.5 for optimal balance of quality and coverage
-  - See [Python Client](./python-client.md) for usage examples with confidence threshold filtering
-
-- **Enable Hybrid search in Milvus**
-  - ✅ May provide better retrieval accuracy for domain-specific content
-  - ❌ May induce slightly higher latency for large number of documents; default setting is dense search.
-
-- **Enable NeMo Guardrails**
-  - ✅ Applies input/output constraints for better safety and consistency
-  - ❌ Significant increased processing overhead for additional LLM calls. It always needs additional GPUs to deploy the guardrails specific models on-prem.
-  - Check out [this](./nemo-guardrails.md) section to learn more. Default is off.
-
-## Ingestion and Chunking
-
-- **Extracting infographics**
-  - ✅ Improves accuracy for documents containing text in image format (e.g. infographics in PDFs/PPTs)
-  - ❌ Increases ingestion time. Can be disabled if documents don't contain text-as-images
-  - Controlled via `APP_NVINGEST_EXTRACTINFOGRAPHICS` environment variable. Default is off
-
-- **Extracting tables and charts**
-  - ✅ Improves accuracy for documents having images of tables and charts.
-  - ❌ Increases ingestion time. You can turn these off in case there are no images present in the ingested doc. refer to [this](./text_only_ingest.md) section.
-  - Controlled via `APP_NVINGEST_EXTRACTTABLES` and `APP_NVINGEST_EXTRACTCHARTS` environment variables. Default is on for both.
-
-- **Enable Image captioning during ingestion**
-  - ✅ Enhances multimodal retrieval accuracy for documents having images.
-  - ❌ Additional call to a vision-language model increases processing time during ingestion and also requires additional GPU to be available for on-prem deployment of the VLM model.
-  - Check out [this](./image_captioning.md) section to learn more. Default is off.
-
-- **Customize Chunk size**
-  - ✅ Larger chunks retain more context, improving coherence
-  - ❌ Larger increases embedding size, slowing retrieval
-  - ❌ Longer chunks may increase latency due to larger prompt size
-  - Controlled via `APP_NVINGEST_CHUNKSIZE` environment variable. Default value is 512.
-
-- **Customize Chunk overlap**
-  - ✅ More overlap ensures smooth transitions between chunks
-  - ❌ May slightly increase processing overhead
-  - Controlled via `APP_NVINGEST_CHUNKOVERLAP` environment variable. Default value is 150.
-
-- **Customize PDF Splitting**
-  - ✅ PDFs are extracted at the page level by default. When PDF splitting is enabled, chunk-based splitting is performed after page-level extraction for more granular content segmentation. Recommended for PDFs with pages with more text content
-  - ❌ This may increase number of chunks and slightly slow down ingestion process
-  - Controlled by `APP_NVINGEST_ENABLEPDFSPLITTER` environment variable. Default value is `True`.
-
-- **Enable Audio Segmentation**
-  - ✅ Segments audio files based on commas and other punctuation marks for more granular audio chunks
-  - ✅ Improves downstream processing and retrieval accuracy for audio content
-  - ❌ May increase processing time during audio ingestion
-  - Controlled via `APP_NVINGEST_SEGMENTAUDIO` environment variable. Default is `False`.
-  - Enable with: `export APP_NVINGEST_SEGMENTAUDIO=True`
-
-- **Disable Dynamic Scaling**
-  - ✅ When disabled, provides better ingestion performance and throughput
-  - ✅ More predictable resource allocation and processing behavior
-  - ❌ Higher memory utilization as resources are statically allocated
-  - ❌ Less efficient memory usage when processing smaller workloads
-  - Controlled via `INGEST_DISABLE_DYNAMIC_SCALING` environment variable (nv-ingest-ms-runtime specific). Default is `True` (dynamic scaling disabled).
-  - To enable dynamic scaling: `export INGEST_DISABLE_DYNAMIC_SCALING=False`
-
-## Ingestion Batch Mode Optimization
-
-The ingestor server processes files in parallel batches by default, distributing the workload to nv-ingest workers for efficient ingestion. This parallel processing architecture helps optimize throughput while managing system resources effectively. The following parameters help fine-tune this batch processing behavior:
-
-- **Files per batch (`NV_INGEST_FILES_PER_BATCH`)**
-  - ✅ Controls how many files are processed in a single batch during ingestion
-  - ✅ Helps optimize memory usage and processing efficiency
-  - ❌ Setting too high may cause memory pressure
-  - ❌ Setting too low may reduce throughput
-
-- **Concurrent batches (`NV_INGEST_CONCURRENT_BATCHES`)**
-  - ✅ Controls number of parallel batch processing streams
-  - ✅ Can be increased for systems with high memory capacity
-  - ❌ Higher values require more system memory
-  - ❌ Requires careful tuning based on available system resources
-  - ⚠️ Note: `NV_INGEST_CONCURRENT_BATCHES * NV_INGEST_FILES_PER_BATCH` should approximately equal `MAX_INGEST_PROCESS_WORKERS` for optimal resource utilization
-  - ⚠️ Advanced users only: These parameters require trial and error tuning for optimal performance
-
-These parameters allow fine-tuning RAG performance based on specific accuracy vs. latency trade-offs. Choose the configurations based on use case needs!
-=======
 
 ## Ingestion and Chunking
 
@@ -210,5 +72,4 @@
 - [Deploy with Docker (NVIDIA-Hosted Models)](deploy-docker-nvidia-hosted.md)
 - [Deploy with Helm](deploy-helm.md)
 - [Deploy with Helm and MIG Support](mig-deployment.md)
-- [Deploy with NIM Operator](deploy-nim-operator.md)
->>>>>>> ba87c086
+- [Deploy with NIM Operator](deploy-nim-operator.md)