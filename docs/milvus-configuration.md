--- conflicted
+++ resolved
@@ -37,17 +37,10 @@
 **Step 2: Change the Milvus Docker Image**
 ```yaml
 # Change this line:
-<<<<<<< HEAD
-image: milvusdb/milvus:v2.6.0-gpu # milvusdb/milvus:v2.6.0 for CPU
-
-# To this:
-image: milvusdb/milvus:v2.6.0 # milvusdb/milvus:v2.6.0-gpu for GPU
-=======
 image: milvusdb/milvus:v2.6.2-gpu # milvusdb/milvus:v2.6.2 for CPU
 
 # To this:
 image: milvusdb/milvus:v2.6.2 # milvusdb/milvus:v2.6.2-gpu for GPU
->>>>>>> ba87c086
 ```
 
 #### 2. Set Environment Variables
@@ -172,69 +165,6 @@
 
 ## (Optional) Customize the Milvus Endpoint
 
-<<<<<<< HEAD
-2. Redeploy with Helm
-   
-After modifying values.yaml, apply the changes with:
-
-```sh
-helm upgrade --install rag -n rag https://helm.ngc.nvidia.com/nvstaging/blueprint/charts/nvidia-blueprint-rag-v2.3.0-rc2.tgz \
---username '$oauthtoken' \
---password "${NGC_API_KEY}" \
---set imagePullSecret.password=$NGC_API_KEY \
---set ngcApiSecret.password=$NGC_API_KEY \
--f deploy/helm/nvidia-blueprint-rag/values.yaml
-```
-
-## GPU Indexing with CPU Search
-
-This mode uses the GPU to build indexes during ingestion while serving search on the CPU. It is useful when you want fast index construction but prefer CPU-based query serving for cost, capacity, or scheduling reasons.
-
-For general GPU↔CPU switching instructions, see the [GPU to CPU Mode Switch](#gpu-to-cpu-mode-switch) section above.
-
-### Environment Variables
-
-Set the following before starting the ingestor server:
-
-```bash
-export APP_VECTORSTORE_ENABLEGPUSEARCH=False
-export APP_VECTORSTORE_ENABLEGPUINDEX=True
-```
-
-With `APP_VECTORSTORE_ENABLEGPUSEARCH=False`, the client enables `adapt_for_cpu=true` automatically. `adapt_for_cpu` decides whether to use GPU for index-building and CPU for search. When this parameter is true, search requests must include the `ef` parameter.
-
-### Docker Compose notes
-
-- Keep Milvus running with a GPU-capable image if you want GPU index-building (for example: `milvusdb/milvus:v2.6.0-gpu`).
-- Set the environment variables above before starting the ingestor server.
-- For inference (search and generate) in `rag-server`, you can use either the GPU or CPU Docker image. Search will run on CPU for the Milvus collection built with GPU indexing when `APP_VECTORSTORE_ENABLEGPUSEARCH=False`.
-
-Example sequence:
-
-```bash
-# Start/ensure Milvus is up (GPU image if you want GPU indexing)
-docker compose -f deploy/compose/vectordb.yaml up -d
-
-# Set env vars and start the ingestor (GPU indexing + CPU search)
-export APP_VECTORSTORE_ENABLEGPUSEARCH=False
-export APP_VECTORSTORE_ENABLEGPUINDEX=True
-docker compose -f deploy/compose/docker-compose-ingestor-server.yaml up -d
-
-# Start rag-server (either Milvus CPU or GPU image is fine)
-docker compose -f deploy/compose/docker-compose-rag-server.yaml up -d
-```
-
-### Helm notes
-
-Set the ingestor server environment variables in `values.yaml`:
-
-```yaml
-ingestor-server:
-  envVars:
-    APP_VECTORSTORE_ENABLEGPUSEARCH: "False"
-    APP_VECTORSTORE_ENABLEGPUINDEX: "True"
-```
-=======
 To use a custom Milvus endpoint, use the following procedure.
 
 1. Update the `APP_VECTORSTORE_URL` and `MINIO_ENDPOINT` variables in both the RAG server and the ingestor server sections in [values.yaml](../deploy/helm/nvidia-blueprint-rag/values.yaml). Your changes should look similar to the following.
@@ -274,7 +204,55 @@
    ```sh
    helm upgrade rag https://helm.ngc.nvidia.com/nvidia/blueprint/charts/nvidia-blueprint-rag-v2.3.0.tgz -f nvidia-blueprint-rag/values.yaml -n rag
    ```
->>>>>>> ba87c086
+
+## GPU Indexing with CPU Search
+
+This mode uses the GPU to build indexes during ingestion while serving search on the CPU. It is useful when you want fast index construction but prefer CPU-based query serving for cost, capacity, or scheduling reasons.
+
+For general GPU↔CPU switching instructions, see the [GPU to CPU Mode Switch](#gpu-to-cpu-mode-switch) section above.
+
+### Environment Variables
+
+Set the following before starting the ingestor server:
+
+```bash
+export APP_VECTORSTORE_ENABLEGPUSEARCH=False
+export APP_VECTORSTORE_ENABLEGPUINDEX=True
+```
+
+With `APP_VECTORSTORE_ENABLEGPUSEARCH=False`, the client enables `adapt_for_cpu=true` automatically. `adapt_for_cpu` decides whether to use GPU for index-building and CPU for search. When this parameter is true, search requests must include the `ef` parameter.
+
+### Docker Compose notes
+
+- Keep Milvus running with a GPU-capable image if you want GPU index-building (for example: `milvusdb/milvus:v2.6.0-gpu`).
+- Set the environment variables above before starting the ingestor server.
+- For inference (search and generate) in `rag-server`, you can use either the GPU or CPU Docker image. Search will run on CPU for the Milvus collection built with GPU indexing when `APP_VECTORSTORE_ENABLEGPUSEARCH=False`.
+
+Example sequence:
+
+```bash
+# Start/ensure Milvus is up (GPU image if you want GPU indexing)
+docker compose -f deploy/compose/vectordb.yaml up -d
+
+# Set env vars and start the ingestor (GPU indexing + CPU search)
+export APP_VECTORSTORE_ENABLEGPUSEARCH=False
+export APP_VECTORSTORE_ENABLEGPUINDEX=True
+docker compose -f deploy/compose/docker-compose-ingestor-server.yaml up -d
+
+# Start rag-server (either Milvus CPU or GPU image is fine)
+docker compose -f deploy/compose/docker-compose-rag-server.yaml up -d
+```
+
+### Helm notes
+
+Set the ingestor server environment variables in `values.yaml`:
+
+```yaml
+ingestor-server:
+  envVars:
+    APP_VECTORSTORE_ENABLEGPUSEARCH: "False"
+    APP_VECTORSTORE_ENABLEGPUINDEX: "True"
+```
 
 If you require GPU index-building, ensure the Milvus image variant supports GPU (for example, keep a `-gpu` tag where applicable). `rag-server` can be deployed with either CPU or GPU images for inference; search will be served on CPU for collections indexed with GPU when `APP_VECTORSTORE_ENABLEGPUSEARCH` is set to `False`.
 
